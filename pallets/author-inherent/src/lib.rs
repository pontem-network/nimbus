--- conflicted
+++ resolved
@@ -115,31 +115,6 @@
 		pub fn kick_off_authorship_validation(origin: OriginFor<T>) -> DispatchResultWithPostInfo {
 			ensure_none(origin)?;
 
-<<<<<<< HEAD
-			ensure!(<Author<T>>::get().is_none(), Error::<T>::AuthorAlreadySet);
-			debug!(target: "author-inherent", "Author was not already set");
-
-			let slot = T::SlotBeacon::slot();
-			debug!(target: "author-inherent", "Slot is {:?}", slot);
-
-			let account = T::AccountLookup::lookup_account(&author).ok_or(
-				Error::<T>::NoAccountId
-			)?;
-
-			ensure!(T::CanAuthor::can_author(&account, &slot), Error::<T>::CannotBeAuthor);
-
-			// Update storage
-			Author::<T>::put(&account);
-
-			// Add a consensus digest so the client-side worker can verify the block is signed by the right person.
-			frame_system::Pallet::<T>::deposit_log(DigestItem::Consensus(
-				NIMBUS_ENGINE_ID,
-				author.encode(),
-			));
-
-			// Notify any other pallets that are listening (eg rewards) about the author
-			T::EventHandler::note_author(account);
-=======
 			let author = <Author<T>>::get()
 				.expect("Block invalid, no authorship information supplied in preruntime digest.");
 			
@@ -147,7 +122,6 @@
 				T::CanAuthor::can_author(&author, &T::SlotBeacon::slot()),
 				"Block invalid, supplied author is not eligible."
 			);
->>>>>>> d610b682
 
 			Ok(Pays::No.into())
 		}
