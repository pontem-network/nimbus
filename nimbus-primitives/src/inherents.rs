// Copyright 2019-2021 PureStake Inc.
// This file is part of Nimbus.

// Nimbus is free software: you can redistribute it and/or modify
// it under the terms of the GNU General Public License as published by
// the Free Software Foundation, either version 3 of the License, or
// (at your option) any later version.

// Nimbus is distributed in the hope that it will be useful,
// but WITHOUT ANY WARRANTY; without even the implied warranty of
// MERCHANTABILITY or FITNESS FOR A PARTICULAR PURPOSE.  See the
// GNU General Public License for more details.

// You should have received a copy of the GNU General Public License
// along with Nimbus.  If not, see <http://www.gnu.org/licenses/>.

<<<<<<< HEAD
=======
use parity_scale_codec::Encode;
>>>>>>> 271e9fe5
use sp_inherents::{InherentData, InherentIdentifier};

/// The InherentIdentifier for nimbus's author inherent
pub const INHERENT_IDENTIFIER: InherentIdentifier = *b"author__";

/// A bare minimum inherent data provider that provides no real data.
/// The inherent is simply used as a way to kick off some computation
/// until https://github.com/paritytech/substrate/pull/10128 lands.
pub struct InherentDataProvider;

#[cfg(feature = "std")]
#[async_trait::async_trait]
<<<<<<< HEAD
impl sp_inherents::InherentDataProvider for InherentDataProvider {
=======
impl<AuthorId: Encode + Send + Sync> sp_inherents::InherentDataProvider
	for InherentDataProvider<AuthorId>
{
>>>>>>> 271e9fe5
	fn provide_inherent_data(
		&self,
		inherent_data: &mut InherentData,
	) -> Result<(), sp_inherents::Error> {
		inherent_data.put_data(INHERENT_IDENTIFIER, &())
	}

	async fn try_handle_error(
		&self,
		identifier: &InherentIdentifier,
		_error: &[u8],
	) -> Option<Result<(), sp_inherents::Error>> {
		// Dont' process modules from other inherents
		if *identifier != INHERENT_IDENTIFIER {
			return None;
		}

		// All errors with the author inehrent are fatal
<<<<<<< HEAD
		Some(Err(sp_inherents::Error::Application(Box::from(String::from("Error processing dummy nimbus inherent")))))
=======
		Some(Err(sp_inherents::Error::Application(Box::from(
			String::from("Error processing author inherent"),
		))))
>>>>>>> 271e9fe5
	}
}<|MERGE_RESOLUTION|>--- conflicted
+++ resolved
@@ -14,10 +14,6 @@
 // You should have received a copy of the GNU General Public License
 // along with Nimbus.  If not, see <http://www.gnu.org/licenses/>.
 
-<<<<<<< HEAD
-=======
-use parity_scale_codec::Encode;
->>>>>>> 271e9fe5
 use sp_inherents::{InherentData, InherentIdentifier};
 
 /// The InherentIdentifier for nimbus's author inherent
@@ -30,13 +26,7 @@
 
 #[cfg(feature = "std")]
 #[async_trait::async_trait]
-<<<<<<< HEAD
 impl sp_inherents::InherentDataProvider for InherentDataProvider {
-=======
-impl<AuthorId: Encode + Send + Sync> sp_inherents::InherentDataProvider
-	for InherentDataProvider<AuthorId>
-{
->>>>>>> 271e9fe5
 	fn provide_inherent_data(
 		&self,
 		inherent_data: &mut InherentData,
@@ -55,12 +45,8 @@
 		}
 
 		// All errors with the author inehrent are fatal
-<<<<<<< HEAD
-		Some(Err(sp_inherents::Error::Application(Box::from(String::from("Error processing dummy nimbus inherent")))))
-=======
 		Some(Err(sp_inherents::Error::Application(Box::from(
-			String::from("Error processing author inherent"),
+			String::from("Error processing dummy nimbus inherent"),
 		))))
->>>>>>> 271e9fe5
 	}
 }