--- conflicted
+++ resolved
@@ -50,12 +50,7 @@
 	fn as_nimbus_consensus_digest(&self) -> Option<NimbusId>;
 }
 
-<<<<<<< HEAD
 impl CompatibleDigestItem for DigestItem {
-=======
-impl<Hash> CompatibleDigestItem for DigestItem<Hash> where
-	Hash: Debug + Send + Sync + Eq + Clone + Codec + 'static
-{
 	fn nimbus_pre_digest(author: NimbusId) -> Self {
 		DigestItem::PreRuntime(NIMBUS_ENGINE_ID, author.encode())
 	}
@@ -64,7 +59,6 @@
 		self.pre_runtime_try_to(&NIMBUS_ENGINE_ID)
 	}
 
->>>>>>> d610b682
 	fn nimbus_seal(signature: NimbusSignature) -> Self {
 		DigestItem::Seal(NIMBUS_ENGINE_ID, signature.encode())
 	}
