#![cfg_attr(not(feature = "std"), no_std)]
// `construct_runtime!` does a lot of recursion and requires us to increase the limit to 256.
#![recursion_limit = "256"]

// Make the WASM binary available.
#[cfg(feature = "std")]
include!(concat!(env!("OUT_DIR"), "/wasm_binary.rs"));

use smallvec::smallvec;
use sp_api::impl_runtime_apis;
use sp_core::{crypto::KeyTypeId, OpaqueMetadata};
use sp_runtime::{
	create_runtime_str, generic, impl_opaque_keys,
	traits::{AccountIdLookup, BlakeTwo256, Block as BlockT, IdentifyAccount, Verify},
	transaction_validity::{TransactionSource, TransactionValidity},
	ApplyExtrinsicResult, MultiSignature,
};

pub use nimbus_primitives::NimbusId;

use sp_std::prelude::*;
#[cfg(feature = "std")]
use sp_version::NativeVersion;
use sp_version::RuntimeVersion;

use frame_support::{
	construct_runtime, match_type, parameter_types,
	traits::{Everything, OnInitialize},
	weights::{
		constants::{BlockExecutionWeight, ExtrinsicBaseWeight, WEIGHT_PER_SECOND},
		DispatchClass, IdentityFee, Weight, WeightToFeeCoefficient, WeightToFeeCoefficients,
		WeightToFeePolynomial,
	},
};
use frame_system::{
	limits::{BlockLength, BlockWeights},
	EnsureRoot,
};

pub use sp_runtime::{MultiAddress, Perbill, Permill};

#[cfg(any(feature = "std", test))]
pub use sp_runtime::BuildStorage;

// Polkadot Imports
use pallet_xcm::XcmPassthrough;
use polkadot_parachain::primitives::Sibling;
use polkadot_runtime_common::{BlockHashCount, RocksDbWeight, SlowAdjustingFeeUpdate};

// XCM Imports
use xcm::latest::prelude::*;
use xcm_builder::{
	AccountId32Aliases, AllowTopLevelPaidExecutionFrom, AllowUnpaidExecutionFrom, CurrencyAdapter,
	EnsureXcmOrigin, FixedWeightBounds, IsConcrete, LocationInverter, NativeAsset,
	ParentAsSuperuser, ParentIsDefault, RelayChainAsNative, SiblingParachainAsNative,
	SiblingParachainConvertsVia, SignedAccountId32AsNative, SignedToAccountId32,
	SovereignSignedViaLocation, TakeWeightCredit, UsingComponents,
};
use xcm_executor::{Config, XcmExecutor};

mod pallet_account_set;

/// Import the template pallet.
pub use pallet_template;

/// Alias to 512-bit hash when used in the context of a transaction signature on the chain.
pub type Signature = MultiSignature;

/// Some way of identifying an account on the chain. We intentionally make it equivalent
/// to the public key of our transaction signing scheme.
pub type AccountId = <<Signature as Verify>::Signer as IdentifyAccount>::AccountId;

/// Balance of an account.
pub type Balance = u128;

/// Index of a transaction in the chain.
pub type Index = u32;

/// A hash of some data used by the chain.
pub type Hash = sp_core::H256;

/// An index to a block.
pub type BlockNumber = u32;

/// The address format for describing accounts.
pub type Address = MultiAddress<AccountId, ()>;

/// Block header type as expected by this runtime.
pub type Header = generic::Header<BlockNumber, BlakeTwo256>;

/// Block type as expected by this runtime.
pub type Block = generic::Block<Header, UncheckedExtrinsic>;

/// A Block signed with a Justification
pub type SignedBlock = generic::SignedBlock<Block>;

/// BlockId type as expected by this runtime.
pub type BlockId = generic::BlockId<Block>;

/// The SignedExtension to the basic transaction logic.
pub type SignedExtra = (
	frame_system::CheckSpecVersion<Runtime>,
	frame_system::CheckTxVersion<Runtime>,
	frame_system::CheckGenesis<Runtime>,
	frame_system::CheckEra<Runtime>,
	frame_system::CheckNonce<Runtime>,
	frame_system::CheckWeight<Runtime>,
	pallet_transaction_payment::ChargeTransactionPayment<Runtime>,
);

/// Unchecked extrinsic type as expected by this runtime.
pub type UncheckedExtrinsic = generic::UncheckedExtrinsic<Address, Call, Signature, SignedExtra>;

/// Extrinsic type that has already been checked.
pub type CheckedExtrinsic = generic::CheckedExtrinsic<AccountId, Call, SignedExtra>;

/// Executive: handles dispatch to the various modules.
pub type Executive = frame_executive::Executive<
	Runtime,
	Block,
	frame_system::ChainContext<Runtime>,
	Runtime,
	AllPallets,
	OnRuntimeUpgrade,
>;

pub struct OnRuntimeUpgrade;
impl frame_support::traits::OnRuntimeUpgrade for OnRuntimeUpgrade {
	fn on_runtime_upgrade() -> u64 {
		frame_support::migrations::migrate_from_pallet_version_to_storage_version::<
			AllPalletsWithSystem,
		>(&RocksDbWeight::get())
	}
}

/// Handles converting a weight scalar to a fee value, based on the scale and granularity of the
/// node's balance type.
///
/// This should typically create a mapping between the following ranges:
///   - `[0, MAXIMUM_BLOCK_WEIGHT]`
///   - `[Balance::min, Balance::max]`
///
/// Yet, it can be used for any other sort of change to weight-fee. Some examples being:
///   - Setting it to `0` will essentially disable the weight fee.
///   - Setting it to `1` will cause the literal `#[weight = x]` values to be charged.
pub struct WeightToFee;
impl WeightToFeePolynomial for WeightToFee {
	type Balance = Balance;
	fn polynomial() -> WeightToFeeCoefficients<Self::Balance> {
		// in Rococo, extrinsic base weight (smallest non-zero weight) is mapped to 1 MILLIUNIT:
		// in our template, we map to 1/10 of that, or 1/10 MILLIUNIT
		let p = MILLIUNIT / 10;
		let q = 100 * Balance::from(ExtrinsicBaseWeight::get());
		smallvec![WeightToFeeCoefficient {
			degree: 1,
			negative: false,
			coeff_frac: Perbill::from_rational(p % q, q),
			coeff_integer: p / q,
		}]
	}
}

/// Opaque types. These are used by the CLI to instantiate machinery that don't need to know
/// the specifics of the runtime. They can then be made to be agnostic over specific formats
/// of data like extrinsics, allowing for them to continue syncing the network through upgrades
/// to even the core data structures.
pub mod opaque {
	use super::*;
	use sp_runtime::{generic, traits::BlakeTwo256};

	pub use sp_runtime::OpaqueExtrinsic as UncheckedExtrinsic;
	/// Opaque block header type.
	pub type Header = generic::Header<BlockNumber, BlakeTwo256>;
	/// Opaque block type.
	pub type Block = generic::Block<Header, UncheckedExtrinsic>;
	/// Opaque block identifier type.
	pub type BlockId = generic::BlockId<Block>;
}

impl_opaque_keys! {
	pub struct SessionKeys {
		//TODO this was called author_inherent in the old runtime.
		// Can I just rename it like this?
		pub nimbus: AuthorInherent,
	}
}

#[sp_version::runtime_version]
pub const VERSION: RuntimeVersion = RuntimeVersion {
	spec_name: create_runtime_str!("template-parachain"),
	impl_name: create_runtime_str!("template-parachain"),
	authoring_version: 1,
	spec_version: 1,
	impl_version: 0,
	apis: RUNTIME_API_VERSIONS,
	transaction_version: 1,
};

/// This determines the average expected block time that we are targeting.
/// Blocks will be produced at a minimum duration defined by `SLOT_DURATION`.
/// `SLOT_DURATION` is picked up by `pallet_timestamp` which is in turn picked
/// up by `pallet_aura` to implement `fn slot_duration()`.
///
/// Change this to adjust the block time.
pub const MILLISECS_PER_BLOCK: u64 = 12000;

// NOTE: Currently it is not possible to change the slot duration after the chain has started.
//       Attempting to do so will brick block production.
pub const SLOT_DURATION: u64 = MILLISECS_PER_BLOCK;

// Time is measured by number of blocks.
pub const MINUTES: BlockNumber = 60_000 / (MILLISECS_PER_BLOCK as BlockNumber);
pub const HOURS: BlockNumber = MINUTES * 60;
pub const DAYS: BlockNumber = HOURS * 24;

// Unit = the base number of indivisible units for balances
pub const UNIT: Balance = 1_000_000_000_000;
pub const MILLIUNIT: Balance = 1_000_000_000;
pub const MICROUNIT: Balance = 1_000_000;

/// The existential deposit. Set to 1/10 of the Rococo Relay Chain.
pub const EXISTENTIAL_DEPOSIT: Balance = MILLIUNIT;

// 1 in 4 blocks (on average, not counting collisions) will be primary babe blocks.
pub const PRIMARY_PROBABILITY: (u64, u64) = (1, 4);

/// We assume that ~5% of the block weight is consumed by `on_initialize` handlers. This is
/// used to limit the maximal weight of a single extrinsic.
const AVERAGE_ON_INITIALIZE_RATIO: Perbill = Perbill::from_percent(5);

/// We allow `Normal` extrinsics to fill up the block up to 75%, the rest can be used by
/// `Operational` extrinsics.
const NORMAL_DISPATCH_RATIO: Perbill = Perbill::from_percent(75);

/// We allow for 0.5 of a second of compute with a 12 second average block time.
const MAXIMUM_BLOCK_WEIGHT: Weight = WEIGHT_PER_SECOND / 2;

/// The version information used to identify this runtime when compiled natively.
#[cfg(feature = "std")]
pub fn native_version() -> NativeVersion {
	NativeVersion { runtime_version: VERSION, can_author_with: Default::default() }
}

parameter_types! {
	pub const Version: RuntimeVersion = VERSION;

	// This part is copied from Substrate's `bin/node/runtime/src/lib.rs`.
	//  The `RuntimeBlockLength` and `RuntimeBlockWeights` exist here because the
	// `DeletionWeightLimit` and `DeletionQueueDepth` depend on those to parameterize
	// the lazy contract deletion.
	pub RuntimeBlockLength: BlockLength =
		BlockLength::max_with_normal_ratio(5 * 1024 * 1024, NORMAL_DISPATCH_RATIO);
	pub RuntimeBlockWeights: BlockWeights = BlockWeights::builder()
		.base_block(BlockExecutionWeight::get())
		.for_class(DispatchClass::all(), |weights| {
			weights.base_extrinsic = ExtrinsicBaseWeight::get();
		})
		.for_class(DispatchClass::Normal, |weights| {
			weights.max_total = Some(NORMAL_DISPATCH_RATIO * MAXIMUM_BLOCK_WEIGHT);
		})
		.for_class(DispatchClass::Operational, |weights| {
			weights.max_total = Some(MAXIMUM_BLOCK_WEIGHT);
			// Operational transactions have some extra reserved space, so that they
			// are included even if block reached `MAXIMUM_BLOCK_WEIGHT`.
			weights.reserved = Some(
				MAXIMUM_BLOCK_WEIGHT - NORMAL_DISPATCH_RATIO * MAXIMUM_BLOCK_WEIGHT
			);
		})
		.avg_block_initialization(AVERAGE_ON_INITIALIZE_RATIO)
		.build_or_panic();
	pub const SS58Prefix: u16 = 42;
}

// Configure FRAME pallets to include in runtime.

impl frame_system::Config for Runtime {
	/// The identifier used to distinguish between accounts.
	type AccountId = AccountId;
	/// The aggregated dispatch type that is available for extrinsics.
	type Call = Call;
	/// The lookup mechanism to get account ID from whatever is passed in dispatchers.
	type Lookup = AccountIdLookup<AccountId, ()>;
	/// The index type for storing how many extrinsics an account has signed.
	type Index = Index;
	/// The index type for blocks.
	type BlockNumber = BlockNumber;
	/// The type for hashing blocks and tries.
	type Hash = Hash;
	/// The hashing algorithm used.
	type Hashing = BlakeTwo256;
	/// The header type.
	type Header = generic::Header<BlockNumber, BlakeTwo256>;
	/// The ubiquitous event type.
	type Event = Event;
	/// The ubiquitous origin type.
	type Origin = Origin;
	/// Maximum number of block number to block hash mappings to keep (oldest pruned first).
	type BlockHashCount = BlockHashCount;
	/// Runtime version.
	type Version = Version;
	/// Converts a module to an index of this module in the runtime.
	type PalletInfo = PalletInfo;
	/// The data to be stored in an account.
	type AccountData = pallet_balances::AccountData<Balance>;
	/// What to do if a new account is created.
	type OnNewAccount = ();
	/// What to do if an account is fully reaped from the system.
	type OnKilledAccount = ();
	/// The weight of database operations that the runtime can invoke.
	type DbWeight = RocksDbWeight;
	/// The basic call filter to use in dispatchable.
	type BaseCallFilter = Everything;
	/// Weight information for the extrinsics of this pallet.
	type SystemWeightInfo = ();
	/// Block & extrinsics weights: base values and limits.
	type BlockWeights = RuntimeBlockWeights;
	/// The maximum length of a block (in bytes).
	type BlockLength = RuntimeBlockLength;
	/// This is used as an identifier of the chain. 42 is the generic substrate prefix.
	type SS58Prefix = SS58Prefix;
	/// The action to take on a Runtime Upgrade
	type OnSetCode = cumulus_pallet_parachain_system::ParachainSetCode<Self>;
}

parameter_types! {
	pub const MinimumPeriod: u64 = SLOT_DURATION / 2;
}

impl pallet_timestamp::Config for Runtime {
	/// A timestamp: milliseconds since the unix epoch.
	type Moment = u64;
	type OnTimestampSet = ();
	type MinimumPeriod = MinimumPeriod;
	type WeightInfo = ();
}

parameter_types! {
	pub const ExistentialDeposit: Balance = EXISTENTIAL_DEPOSIT;
	pub const MaxLocks: u32 = 50;
	pub const MaxReserves: u32 = 50;
}

impl pallet_balances::Config for Runtime {
	type MaxLocks = MaxLocks;
	/// The type for recording an account's balance.
	type Balance = Balance;
	/// The ubiquitous event type.
	type Event = Event;
	type DustRemoval = ();
	type ExistentialDeposit = ExistentialDeposit;
	type AccountStore = System;
	type WeightInfo = pallet_balances::weights::SubstrateWeight<Runtime>;
	type MaxReserves = MaxReserves;
	type ReserveIdentifier = [u8; 8];
}

parameter_types! {
	/// Relay Chain `TransactionByteFee` / 10
	pub const TransactionByteFee: Balance = 10 * MICROUNIT;
	pub const OperationalFeeMultiplier: u8 = 5;
}

impl pallet_transaction_payment::Config for Runtime {
	type OnChargeTransaction = pallet_transaction_payment::CurrencyAdapter<Balances, ()>;
	type TransactionByteFee = TransactionByteFee;
	type WeightToFee = WeightToFee;
	type FeeMultiplierUpdate = SlowAdjustingFeeUpdate<Self>;
	type OperationalFeeMultiplier = OperationalFeeMultiplier;
}

parameter_types! {
	pub const ReservedXcmpWeight: Weight = MAXIMUM_BLOCK_WEIGHT / 4;
	pub const ReservedDmpWeight: Weight = MAXIMUM_BLOCK_WEIGHT / 4;
}

impl cumulus_pallet_parachain_system::Config for Runtime {
	type Event = Event;
	type OnValidationData = ();
	type SelfParaId = parachain_info::Pallet<Runtime>;
	type DmpMessageHandler = DmpQueue;
	type ReservedDmpWeight = ReservedDmpWeight;
	type OutboundXcmpMessageSource = XcmpQueue;
	type XcmpMessageHandler = XcmpQueue;
	type ReservedXcmpWeight = ReservedXcmpWeight;
}

impl pallet_randomness_collective_flip::Config for Runtime {}

impl parachain_info::Config for Runtime {}

parameter_types! {
	pub const RocLocation: MultiLocation = MultiLocation::parent();
	pub const RelayNetwork: NetworkId = NetworkId::Any;
	pub RelayChainOrigin: Origin = cumulus_pallet_xcm::Origin::Relay.into();
	pub Ancestry: MultiLocation = Parachain(ParachainInfo::parachain_id().into()).into();
}

/// Type for specifying how a `MultiLocation` can be converted into an `AccountId`. This is used
/// when determining ownership of accounts for asset transacting and when attempting to use XCM
/// `Transact` in order to determine the dispatch Origin.
pub type LocationToAccountId = (
	// The parent (Relay-chain) origin converts to the default `AccountId`.
	ParentIsDefault<AccountId>,
	// Sibling parachain origins convert to AccountId via the `ParaId::into`.
	SiblingParachainConvertsVia<Sibling, AccountId>,
	// Straight up local `AccountId32` origins just alias directly to `AccountId`.
	AccountId32Aliases<RelayNetwork, AccountId>,
);

/// Means for transacting assets on this chain.
pub type LocalAssetTransactor = CurrencyAdapter<
	// Use this currency:
	Balances,
	// Use this currency when it is a fungible asset matching the given location or name:
	IsConcrete<RocLocation>,
	// Do a simple punn to convert an AccountId32 MultiLocation into a native chain account ID:
	LocationToAccountId,
	// Our chain's account ID type (we can't get away without mentioning it explicitly):
	AccountId,
	// We don't track any teleports.
	(),
>;

/// This is the type we use to convert an (incoming) XCM origin into a local `Origin` instance,
/// ready for dispatching a transaction with Xcm's `Transact`. There is an `OriginKind` which can
/// biases the kind of local `Origin` it will become.
pub type XcmOriginToTransactDispatchOrigin = (
	// Sovereign account converter; this attempts to derive an `AccountId` from the origin location
	// using `LocationToAccountId` and then turn that into the usual `Signed` origin. Useful for
	// foreign chains who want to have a local sovereign account on this chain which they control.
	SovereignSignedViaLocation<LocationToAccountId, Origin>,
	// Native converter for Relay-chain (Parent) location; will converts to a `Relay` origin when
	// recognised.
	RelayChainAsNative<RelayChainOrigin, Origin>,
	// Native converter for sibling Parachains; will convert to a `SiblingPara` origin when
	// recognised.
	SiblingParachainAsNative<cumulus_pallet_xcm::Origin, Origin>,
	// Superuser converter for the Relay-chain (Parent) location. This will allow it to issue a
	// transaction from the Root origin.
	ParentAsSuperuser<Origin>,
	// Native signed account converter; this just converts an `AccountId32` origin into a normal
	// `Origin::Signed` origin of the same 32-byte value.
	SignedAccountId32AsNative<RelayNetwork, Origin>,
	// Xcm origins can be represented natively under the Xcm pallet's Xcm origin.
	XcmPassthrough<Origin>,
);

parameter_types! {
	// One XCM operation is 1_000_000_000 weight - almost certainly a conservative estimate.
	pub UnitWeightCost: Weight = 1_000_000_000;
	pub const MaxInstructions: u32 = 100;
}

match_type! {
	pub type ParentOrParentsExecutivePlurality: impl Contains<MultiLocation> = {
		MultiLocation { parents: 1, interior: Here } |
		MultiLocation { parents: 1, interior: X1(Plurality { id: BodyId::Executive, .. }) }
	};
}

pub type Barrier = (
	TakeWeightCredit,
	AllowTopLevelPaidExecutionFrom<Everything>,
	AllowUnpaidExecutionFrom<ParentOrParentsExecutivePlurality>,
	// ^^^ Parent and its exec plurality get free execution
);

pub struct XcmConfig;
impl Config for XcmConfig {
	type Call = Call;
	type XcmSender = XcmRouter;
	// How to withdraw and deposit an asset.
	type AssetTransactor = LocalAssetTransactor;
	type OriginConverter = XcmOriginToTransactDispatchOrigin;
	type IsReserve = NativeAsset;
	type IsTeleporter = NativeAsset; // Should be enough to allow teleportation of ROC
	type LocationInverter = LocationInverter<Ancestry>;
	type Barrier = Barrier;
	type Weigher = FixedWeightBounds<UnitWeightCost, Call, MaxInstructions>;
	type Trader = UsingComponents<IdentityFee<Balance>, RocLocation, AccountId, Balances, ()>;
	type ResponseHandler = PolkadotXcm;
	type AssetTrap = PolkadotXcm;
	type AssetClaims = PolkadotXcm;
	type SubscriptionService = PolkadotXcm;
}

parameter_types! {
	pub const MaxDownwardMessageWeight: Weight = MAXIMUM_BLOCK_WEIGHT / 10;
}

/// No local origins on this chain are allowed to dispatch XCM sends/executions.
pub type LocalOriginToLocation = SignedToAccountId32<Origin, AccountId, RelayNetwork>;

/// The means for routing XCM messages which are not for local execution into the right message
/// queues.
pub type XcmRouter = (
	// Two routers - use UMP to communicate with the relay chain:
	cumulus_primitives_utility::ParentAsUmp<ParachainSystem, ()>,
	// ..and XCMP to communicate with the sibling chains.
	XcmpQueue,
);

impl pallet_xcm::Config for Runtime {
	type Event = Event;
	type SendXcmOrigin = EnsureXcmOrigin<Origin, LocalOriginToLocation>;
	type XcmRouter = XcmRouter;
	type ExecuteXcmOrigin = EnsureXcmOrigin<Origin, LocalOriginToLocation>;
	type XcmExecuteFilter = Everything;
	type XcmExecutor = XcmExecutor<XcmConfig>;
	type XcmTeleportFilter = Everything;
	type XcmReserveTransferFilter = Everything;
	type Weigher = FixedWeightBounds<UnitWeightCost, Call, MaxInstructions>;
	type LocationInverter = LocationInverter<Ancestry>;
	type Origin = Origin;
	type Call = Call;

	const VERSION_DISCOVERY_QUEUE_SIZE: u32 = 100;
	type AdvertisedXcmVersion = pallet_xcm::CurrentXcmVersion;
}

impl cumulus_pallet_xcm::Config for Runtime {
	type Event = Event;
	type XcmExecutor = XcmExecutor<XcmConfig>;
}

impl cumulus_pallet_xcmp_queue::Config for Runtime {
	type Event = Event;
	type XcmExecutor = XcmExecutor<XcmConfig>;
	type ChannelInfo = ParachainSystem;
	type VersionWrapper = ();
}

impl cumulus_pallet_dmp_queue::Config for Runtime {
	type Event = Event;
	type XcmExecutor = XcmExecutor<XcmConfig>;
	type ExecuteOverweightOrigin = EnsureRoot<AccountId>;
}

impl pallet_author_inherent::Config for Runtime {
	// We start a new slot each time we see a new relay block.
	type SlotBeacon = cumulus_pallet_parachain_system::RelaychainBlockNumberProvider<Self>;
	type AccountLookup = PotentialAuthorSet;
	type EventHandler = ();
	type CanAuthor = AuthorFilter;
}

impl pallet_author_slot_filter::Config for Runtime {
	type Event = Event;
	type RandomnessSource = RandomnessCollectiveFlip;
	type PotentialAuthors = PotentialAuthorSet;
}

impl pallet_account_set::Config for Runtime {}

/// Configure the pallet template in pallets/template.
impl pallet_template::Config for Runtime {
	type Event = Event;
}

// Create the runtime by composing the FRAME pallets that were previously configured.
construct_runtime!(
	pub enum Runtime where
		Block = Block,
		NodeBlock = opaque::Block,
		UncheckedExtrinsic = UncheckedExtrinsic,
	{
		// System support stuff.
		System: frame_system::{Pallet, Call, Config, Storage, Event<T>} = 0,
		ParachainSystem: cumulus_pallet_parachain_system::{
			Pallet, Call, Config, Storage, Inherent, Event<T>, ValidateUnsigned,
		} = 1,
		RandomnessCollectiveFlip: pallet_randomness_collective_flip::{Pallet, Storage} = 2,
		Timestamp: pallet_timestamp::{Pallet, Call, Storage, Inherent} = 3,
		ParachainInfo: parachain_info::{Pallet, Storage, Config} = 4,

		// Monetary stuff.
		Balances: pallet_balances::{Pallet, Call, Storage, Config<T>, Event<T>} = 10,
		TransactionPayment: pallet_transaction_payment::{Pallet, Storage} = 11,

		// Nimbus support. The order of these are important and shall not change.
		AuthorInherent: pallet_author_inherent::{Pallet, Call, Storage, Inherent} = 20,
		AuthorFilter: pallet_author_slot_filter::{Pallet, Storage, Event, Config} = 21,
		PotentialAuthorSet: pallet_account_set::{Pallet, Storage, Config<T>} = 22,

		// XCM helpers.
		XcmpQueue: cumulus_pallet_xcmp_queue::{Pallet, Call, Storage, Event<T>} = 30,
		PolkadotXcm: pallet_xcm::{Pallet, Call, Event<T>, Origin} = 31,
		CumulusXcm: cumulus_pallet_xcm::{Pallet, Event<T>, Origin} = 32,
		DmpQueue: cumulus_pallet_dmp_queue::{Pallet, Call, Storage, Event<T>} = 33,

		// Template
		TemplatePallet: pallet_template::{Pallet, Call, Storage, Event<T>}  = 40,
	}
);

impl_runtime_apis! {
	impl sp_api::Core<Block> for Runtime {
		fn version() -> RuntimeVersion {
			VERSION
		}

		fn execute_block(block: Block) {
			Executive::execute_block(block)
		}

		fn initialize_block(header: &<Block as BlockT>::Header) {
			Executive::initialize_block(header)
		}
	}

	impl sp_api::Metadata<Block> for Runtime {
		fn metadata() -> OpaqueMetadata {
			OpaqueMetadata::new(Runtime::metadata().into())
		}
	}

	impl sp_block_builder::BlockBuilder<Block> for Runtime {
		fn apply_extrinsic(extrinsic: <Block as BlockT>::Extrinsic) -> ApplyExtrinsicResult {
			Executive::apply_extrinsic(extrinsic)
		}

		fn finalize_block() -> <Block as BlockT>::Header {
			Executive::finalize_block()
		}

		fn inherent_extrinsics(data: sp_inherents::InherentData) -> Vec<<Block as BlockT>::Extrinsic> {
			data.create_extrinsics()
		}

		fn check_inherents(
			block: Block,
			data: sp_inherents::InherentData,
		) -> sp_inherents::CheckInherentsResult {
			data.check_extrinsics(&block)
		}
	}

	impl sp_transaction_pool::runtime_api::TaggedTransactionQueue<Block> for Runtime {
		fn validate_transaction(
			source: TransactionSource,
			tx: <Block as BlockT>::Extrinsic,
			block_hash: <Block as BlockT>::Hash,
		) -> TransactionValidity {
			Executive::validate_transaction(source, tx, block_hash)
		}
	}

	impl sp_offchain::OffchainWorkerApi<Block> for Runtime {
		fn offchain_worker(header: &<Block as BlockT>::Header) {
			Executive::offchain_worker(header)
		}
	}

	impl sp_session::SessionKeys<Block> for Runtime {
		fn generate_session_keys(seed: Option<Vec<u8>>) -> Vec<u8> {
			SessionKeys::generate(seed)
		}

		fn decode_session_keys(
			encoded: Vec<u8>,
		) -> Option<Vec<(Vec<u8>, KeyTypeId)>> {
			SessionKeys::decode_into_raw_public_keys(&encoded)
		}
	}

	impl frame_system_rpc_runtime_api::AccountNonceApi<Block, AccountId, Index> for Runtime {
		fn account_nonce(account: AccountId) -> Index {
			System::account_nonce(account)
		}
	}

	impl pallet_transaction_payment_rpc_runtime_api::TransactionPaymentApi<Block, Balance> for Runtime {
		fn query_info(
			uxt: <Block as BlockT>::Extrinsic,
			len: u32,
		) -> pallet_transaction_payment_rpc_runtime_api::RuntimeDispatchInfo<Balance> {
			TransactionPayment::query_info(uxt, len)
		}
		fn query_fee_details(
			uxt: <Block as BlockT>::Extrinsic,
			len: u32,
		) -> pallet_transaction_payment::FeeDetails<Balance> {
			TransactionPayment::query_fee_details(uxt, len)
		}
	}

	impl cumulus_primitives_core::CollectCollationInfo<Block> for Runtime {
		fn collect_collation_info() -> cumulus_primitives_core::CollationInfo {
			ParachainSystem::collect_collation_info()
		}
	}

<<<<<<< HEAD
	impl nimbus_primitives::AuthorFilterAPI<Block, nimbus_primitives::NimbusId> for Runtime {
		fn can_author(author: nimbus_primitives::NimbusId, slot: u32, parent_header: &<Block as BlockT>::Header) -> bool {
=======
	impl nimbus_primitives::NimbusApi<Block> for Runtime {
		fn can_author(author: NimbusId, slot: u32, parent_header: &<Block as BlockT>::Header) -> bool {
>>>>>>> d610b682
			// This runtime uses an entropy source that is updated during block initialization
			// Therefore we need to initialize it to match the state it will be in when the
			// next block is being executed.
			System::initialize(&(parent_header.number + 1), &parent_header.hash(), &parent_header.digest, frame_system::InitKind::Inspection);
			<Self as pallet_author_slot_filter::Config>::RandomnessSource::on_initialize(System::block_number());

			// And now the actual prediction call
			<AuthorInherent as nimbus_primitives::CanAuthor<_>>::can_author(&author, &slot)
		}
	}

	// We also implement the olf AuthorFilterAPI to meet the trait bounds on the client side.
	impl nimbus_primitives::AuthorFilterAPI<Block, NimbusId> for Runtime {
		fn can_author(_: NimbusId, _: u32, _: &<Block as BlockT>::Header) -> bool {
			panic!("AuthorFilterAPI is no longer supported. Please update your client.")
		}
	}

	#[cfg(feature = "runtime-benchmarks")]
	impl frame_benchmarking::Benchmark<Block> for Runtime {
		fn benchmark_metadata(extra: bool) -> (
			Vec<frame_benchmarking::BenchmarkList>,
			Vec<frame_support::traits::StorageInfo>,
		) {
			use frame_benchmarking::{list_benchmark, Benchmarking, BenchmarkList};
			use frame_support::traits::StorageInfoTrait;
			use frame_system_benchmarking::Pallet as SystemBench;
			use cumulus_pallet_session_benchmarking::Pallet as SessionBench;

			let mut list = Vec::<BenchmarkList>::new();

			list_benchmark!(list, extra, frame_system, SystemBench::<Runtime>);
			list_benchmark!(list, extra, pallet_balances, Balances);
			list_benchmark!(list, extra, pallet_timestamp, Timestamp);
			list_benchmark!(list, extra, pallet_collator_selection, CollatorSelection);

			let storage_info = AllPalletsWithSystem::storage_info();

			return (list, storage_info)
		}

		fn dispatch_benchmark(
			config: frame_benchmarking::BenchmarkConfig
		) -> Result<Vec<frame_benchmarking::BenchmarkBatch>, sp_runtime::RuntimeString> {
			use frame_benchmarking::{Benchmarking, BenchmarkBatch, add_benchmark, TrackedStorageKey};

			use frame_system_benchmarking::Pallet as SystemBench;
			impl frame_system_benchmarking::Config for Runtime {}

			use cumulus_pallet_session_benchmarking::Pallet as SessionBench;
			impl cumulus_pallet_session_benchmarking::Config for Runtime {}

			let whitelist: Vec<TrackedStorageKey> = vec![
				// Block Number
				hex_literal::hex!("26aa394eea5630e07c48ae0c9558cef702a5c1b19ab7a04f536c519aca4983ac").to_vec().into(),
				// Total Issuance
				hex_literal::hex!("c2261276cc9d1f8598ea4b6a74b15c2f57c875e4cff74148e4628f264b974c80").to_vec().into(),
				// Execution Phase
				hex_literal::hex!("26aa394eea5630e07c48ae0c9558cef7ff553b5a9862a516939d82b3d3d8661a").to_vec().into(),
				// Event Count
				hex_literal::hex!("26aa394eea5630e07c48ae0c9558cef70a98fdbe9ce6c55837576c60c7af3850").to_vec().into(),
				// System Events
				hex_literal::hex!("26aa394eea5630e07c48ae0c9558cef780d41e5e16056765bc8461851072c9d7").to_vec().into(),
			];

			let mut batches = Vec::<BenchmarkBatch>::new();
			let params = (&config, &whitelist);

			add_benchmark!(params, batches, frame_system, SystemBench::<Runtime>);
			add_benchmark!(params, batches, pallet_balances, Balances);
			add_benchmark!(params, batches, pallet_session, SessionBench::<Runtime>);
			add_benchmark!(params, batches, pallet_timestamp, Timestamp);
			add_benchmark!(params, batches, pallet_collator_selection, CollatorSelection);

			if batches.is_empty() { return Err("Benchmark not found for this pallet.".into()) }
			Ok(batches)
		}
	}
}

struct CheckInherents;

impl cumulus_pallet_parachain_system::CheckInherents<Block> for CheckInherents {
	fn check_inherents(
		block: &Block,
		relay_state_proof: &cumulus_pallet_parachain_system::RelayChainStateProof,
	) -> sp_inherents::CheckInherentsResult {
		let relay_chain_slot = relay_state_proof
			.read_slot()
			.expect("Could not read the relay chain slot from the proof");

		let inherent_data =
			cumulus_primitives_timestamp::InherentDataProvider::from_relay_chain_slot_and_duration(
				relay_chain_slot,
				sp_std::time::Duration::from_secs(6),
			)
			.create_inherent_data()
			.expect("Could not create the timestamp inherent data");

		inherent_data.check_extrinsics(block)
	}
}

cumulus_pallet_parachain_system::register_validate_block! {
	Runtime = Runtime,
	BlockExecutor = pallet_author_inherent::BlockExecutor::<Runtime, Executive>,
	CheckInherents = CheckInherents,
}<|MERGE_RESOLUTION|>--- conflicted
+++ resolved
@@ -690,13 +690,8 @@
 		}
 	}
 
-<<<<<<< HEAD
-	impl nimbus_primitives::AuthorFilterAPI<Block, nimbus_primitives::NimbusId> for Runtime {
-		fn can_author(author: nimbus_primitives::NimbusId, slot: u32, parent_header: &<Block as BlockT>::Header) -> bool {
-=======
 	impl nimbus_primitives::NimbusApi<Block> for Runtime {
 		fn can_author(author: NimbusId, slot: u32, parent_header: &<Block as BlockT>::Header) -> bool {
->>>>>>> d610b682
 			// This runtime uses an entropy source that is updated during block initialization
 			// Therefore we need to initialize it to match the state it will be in when the
 			// next block is being executed.
