[package]
name = "parachain-template-node"
version = "0.1.0"
authors = ["Anonymous"]
description = "A new Cumulus FRAME-based Substrate Node, ready for hacking together a parachain."
license = "Unlicense"
homepage = "https://substrate.dev"
repository = "https://github.com/paritytech/cumulus/"
edition = "2018"
build = "build.rs"

[package.metadata.docs.rs]
targets = ["x86_64-unknown-linux-gnu"]

[build-dependencies]
substrate-build-script-utils = { git = "https://github.com/purestake/substrate", branch = "moonbeam-polkadot-v0.9.12" }

[[bin]]
name = "parachain-collator"
path = "src/main.rs"

[features]
runtime-benchmarks = ["parachain-template-runtime/runtime-benchmarks"]

[dependencies]
derive_more = "0.99.2"
log = "0.4.14"
codec = { package = "parity-scale-codec", version = "2.0.0" }
structopt = "0.3.8"
serde = { version = "1.0.119", features = ["derive"] }
hex-literal = "0.3.1"

# RPC related Dependencies
jsonrpc-core = "18.0.0"

# Local Dependencies
parachain-template-runtime = { path = "../runtime" }
nimbus-primitives = { path = "../../nimbus-primitives"}
nimbus-consensus = { path = "../../nimbus-consensus"}

# Substrate Dependencies
frame-benchmarking = { git = "https://github.com/purestake/substrate", branch = "moonbeam-polkadot-v0.9.12" }
frame-benchmarking-cli = { git = "https://github.com/purestake/substrate", branch = "moonbeam-polkadot-v0.9.12" }

pallet-transaction-payment-rpc = { git = "https://github.com/purestake/substrate", branch = "moonbeam-polkadot-v0.9.12" }

substrate-frame-rpc-system = { git = "https://github.com/purestake/substrate", branch = "moonbeam-polkadot-v0.9.12" }
substrate-prometheus-endpoint = { git = "https://github.com/purestake/substrate", branch = "moonbeam-polkadot-v0.9.12" }

## Substrate Client Dependencies
<<<<<<< HEAD
sc-basic-authorship = { git = "https://github.com/purestake/substrate", branch = "moonbeam-polkadot-v0.9.12" }
sc-chain-spec = { git = "https://github.com/purestake/substrate", branch = "moonbeam-polkadot-v0.9.12" }
sc-cli = { git = "https://github.com/purestake/substrate", branch = "moonbeam-polkadot-v0.9.12" }
sc-client-api = { git = "https://github.com/purestake/substrate", branch = "moonbeam-polkadot-v0.9.12" }
sc-consensus = { git = "https://github.com/purestake/substrate", branch = "moonbeam-polkadot-v0.9.12" }
sc-executor = { git = "https://github.com/purestake/substrate", branch = "moonbeam-polkadot-v0.9.12" }
sc-network = { git = "https://github.com/purestake/substrate", branch = "moonbeam-polkadot-v0.9.12" }
sc-keystore = { git = "https://github.com/purestake/substrate", branch = "moonbeam-polkadot-v0.9.12" }
sc-rpc = { git = "https://github.com/purestake/substrate", branch = "moonbeam-polkadot-v0.9.12" }
sc-rpc-api = { git = "https://github.com/purestake/substrate", branch = "moonbeam-polkadot-v0.9.12" }
sc-service = { git = "https://github.com/purestake/substrate", features = ["wasmtime"] , branch = "moonbeam-polkadot-v0.9.12" }
sc-telemetry = { git = "https://github.com/purestake/substrate", branch = "moonbeam-polkadot-v0.9.12" }
sc-transaction-pool = { git = "https://github.com/purestake/substrate", branch = "moonbeam-polkadot-v0.9.12" }
sc-transaction-pool-api = { git = "https://github.com/purestake/substrate", branch = "moonbeam-polkadot-v0.9.12" }
sc-tracing = { git = "https://github.com/purestake/substrate", branch = "moonbeam-polkadot-v0.9.12" }
=======
sc-basic-authorship = { git = "https://github.com/paritytech/substrate", branch = "master" }
sc-chain-spec = { git = "https://github.com/paritytech/substrate", branch = "master" }
sc-consensus-manual-seal = { git = "https://github.com/paritytech/substrate", branch = "master" }
sc-cli = { git = "https://github.com/paritytech/substrate", branch = "master" }
sc-client-api = { git = "https://github.com/paritytech/substrate", branch = "master" }
sc-consensus = { git = "https://github.com/paritytech/substrate", branch = "master" }
sc-executor = { git = "https://github.com/paritytech/substrate", branch = "master" }
sc-network = { git = "https://github.com/paritytech/substrate", branch = "master" }
sc-keystore = { git = "https://github.com/paritytech/substrate", branch = "master" }
sc-rpc = { git = "https://github.com/paritytech/substrate", branch = "master" }
sc-rpc-api = { git = "https://github.com/paritytech/substrate", branch = "master" }
sc-service = { git = "https://github.com/paritytech/substrate", features = ["wasmtime"] , branch = "master" }
sc-telemetry = { git = "https://github.com/paritytech/substrate", branch = "master" }
sc-transaction-pool = { git = "https://github.com/paritytech/substrate", branch = "master" }
sc-transaction-pool-api = { git = "https://github.com/paritytech/substrate", branch = "master" }
sc-tracing = { git = "https://github.com/paritytech/substrate", branch = "master" }
>>>>>>> e657015d

## Substrate Primitive Dependencies
sp-api = { git = "https://github.com/purestake/substrate", branch = "moonbeam-polkadot-v0.9.12" }
sp-block-builder = { git = "https://github.com/purestake/substrate", branch = "moonbeam-polkadot-v0.9.12" }
sp-blockchain = { git = "https://github.com/purestake/substrate", branch = "moonbeam-polkadot-v0.9.12" }
#sp-consensus = { git = "https://github.com/purestake/substrate", branch = "moonbeam-polkadot-v0.9.12" }
sp-core = { git = "https://github.com/purestake/substrate", branch = "moonbeam-polkadot-v0.9.12" }
sp-inherents = { git = "https://github.com/purestake/substrate", branch = "moonbeam-polkadot-v0.9.12" }
sp-keystore = { git = "https://github.com/purestake/substrate", branch = "moonbeam-polkadot-v0.9.12" }
sp-offchain = { git = "https://github.com/purestake/substrate", branch = "moonbeam-polkadot-v0.9.12" }
sp-runtime = { git = "https://github.com/purestake/substrate", branch = "moonbeam-polkadot-v0.9.12" }
sp-session = { git = "https://github.com/purestake/substrate", branch = "moonbeam-polkadot-v0.9.12" }
sp-timestamp = { git = "https://github.com/purestake/substrate", branch = "moonbeam-polkadot-v0.9.12" }
sp-transaction-pool = { git = "https://github.com/purestake/substrate", branch = "moonbeam-polkadot-v0.9.12" }

# Cumulus dependencies
cumulus-client-cli = { git = "https://github.com/purestake/cumulus", branch = "moonbeam-polkadot-v0.9.12" }
cumulus-client-collator = { git = "https://github.com/purestake/cumulus", branch = "moonbeam-polkadot-v0.9.12" }
cumulus-client-consensus-common = { git = "https://github.com/purestake/cumulus", branch = "moonbeam-polkadot-v0.9.12" }
cumulus-client-network = { git = "https://github.com/purestake/cumulus", branch = "moonbeam-polkadot-v0.9.12" }
cumulus-client-service = { git = "https://github.com/purestake/cumulus", branch = "moonbeam-polkadot-v0.9.12" }
cumulus-primitives-core = { git = "https://github.com/purestake/cumulus", branch = "moonbeam-polkadot-v0.9.12" }
cumulus-primitives-parachain-inherent = { git = "https://github.com/purestake/cumulus", branch = "moonbeam-polkadot-v0.9.12" }

# Polkadot dependencies
polkadot-cli = { git = "https://github.com/purestake/polkadot", branch = "moonbeam-polkadot-v0.9.12" }
polkadot-parachain = { git = "https://github.com/purestake/polkadot", branch = "moonbeam-polkadot-v0.9.12" }
polkadot-primitives = { git = "https://github.com/purestake/polkadot", branch = "moonbeam-polkadot-v0.9.12" }
polkadot-service = { git = "https://github.com/purestake/polkadot", branch = "moonbeam-polkadot-v0.9.12" }
polkadot-test-service = { git = "https://github.com/purestake/polkadot", branch = "moonbeam-polkadot-v0.9.12" }<|MERGE_RESOLUTION|>--- conflicted
+++ resolved
@@ -48,9 +48,9 @@
 substrate-prometheus-endpoint = { git = "https://github.com/purestake/substrate", branch = "moonbeam-polkadot-v0.9.12" }
 
 ## Substrate Client Dependencies
-<<<<<<< HEAD
 sc-basic-authorship = { git = "https://github.com/purestake/substrate", branch = "moonbeam-polkadot-v0.9.12" }
 sc-chain-spec = { git = "https://github.com/purestake/substrate", branch = "moonbeam-polkadot-v0.9.12" }
+sc-consensus-manual-seal = { git = "https://github.com/purestake/substrate", branch = "moonbeam-polkadot-v0.9.12" }
 sc-cli = { git = "https://github.com/purestake/substrate", branch = "moonbeam-polkadot-v0.9.12" }
 sc-client-api = { git = "https://github.com/purestake/substrate", branch = "moonbeam-polkadot-v0.9.12" }
 sc-consensus = { git = "https://github.com/purestake/substrate", branch = "moonbeam-polkadot-v0.9.12" }
@@ -64,24 +64,6 @@
 sc-transaction-pool = { git = "https://github.com/purestake/substrate", branch = "moonbeam-polkadot-v0.9.12" }
 sc-transaction-pool-api = { git = "https://github.com/purestake/substrate", branch = "moonbeam-polkadot-v0.9.12" }
 sc-tracing = { git = "https://github.com/purestake/substrate", branch = "moonbeam-polkadot-v0.9.12" }
-=======
-sc-basic-authorship = { git = "https://github.com/paritytech/substrate", branch = "master" }
-sc-chain-spec = { git = "https://github.com/paritytech/substrate", branch = "master" }
-sc-consensus-manual-seal = { git = "https://github.com/paritytech/substrate", branch = "master" }
-sc-cli = { git = "https://github.com/paritytech/substrate", branch = "master" }
-sc-client-api = { git = "https://github.com/paritytech/substrate", branch = "master" }
-sc-consensus = { git = "https://github.com/paritytech/substrate", branch = "master" }
-sc-executor = { git = "https://github.com/paritytech/substrate", branch = "master" }
-sc-network = { git = "https://github.com/paritytech/substrate", branch = "master" }
-sc-keystore = { git = "https://github.com/paritytech/substrate", branch = "master" }
-sc-rpc = { git = "https://github.com/paritytech/substrate", branch = "master" }
-sc-rpc-api = { git = "https://github.com/paritytech/substrate", branch = "master" }
-sc-service = { git = "https://github.com/paritytech/substrate", features = ["wasmtime"] , branch = "master" }
-sc-telemetry = { git = "https://github.com/paritytech/substrate", branch = "master" }
-sc-transaction-pool = { git = "https://github.com/paritytech/substrate", branch = "master" }
-sc-transaction-pool-api = { git = "https://github.com/paritytech/substrate", branch = "master" }
-sc-tracing = { git = "https://github.com/paritytech/substrate", branch = "master" }
->>>>>>> e657015d
 
 ## Substrate Primitive Dependencies
 sp-api = { git = "https://github.com/purestake/substrate", branch = "moonbeam-polkadot-v0.9.12" }
