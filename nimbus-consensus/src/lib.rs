// Copyright 2019-2021 PureStake Inc.
// This file is part of Nimbus.

// Nimbus is free software: you can redistribute it and/or modify
// it under the terms of the GNU General Public License as published by
// the Free Software Foundation, either version 3 of the License, or
// (at your option) any later version.

// Nimbus is distributed in the hope that it will be useful,
// but WITHOUT ANY WARRANTY; without even the implied warranty of
// MERCHANTABILITY or FITNESS FOR A PARTICULAR PURPOSE.  See the
// GNU General Public License for more details.

// You should have received a copy of the GNU General Public License
// along with Nimbus.  If not, see <http://www.gnu.org/licenses/>.

//! The nimbus consensus client-side worker
//!
//! It queries the in-runtime filter to determine whether any keys
//! stored in its keystore are eligible to author at this slot. If it has an eligible
//! key it authors.

use cumulus_client_consensus_common::{
	ParachainBlockImport, ParachainCandidate, ParachainConsensus,
};
use cumulus_primitives_core::{
	relay_chain::v1::{Block as PBlock, Hash as PHash, ParachainHost},
	ParaId, PersistedValidationData,
};
pub use import_queue::import_queue;
use log::{info, warn, debug};
use parking_lot::Mutex;
use polkadot_client::ClientHandle;
use sc_client_api::Backend;
use sp_api::{ProvideRuntimeApi, BlockId, ApiExt};
use sp_application_crypto::CryptoTypePublicPair;
use sp_consensus::{
	BlockOrigin, EnableProofRecording, Environment,
	ProofRecording, Proposal, Proposer,
};
use sc_consensus::{BlockImport, BlockImportParams};
use sp_inherents::{CreateInherentDataProviders, InherentData, InherentDataProvider};
use sp_runtime::traits::{Block as BlockT, HashFor, Header as HeaderT, DigestItemFor};
use std::{marker::PhantomData, sync::Arc, time::Duration};
use tracing::error;
use sp_keystore::{SyncCryptoStorePtr, SyncCryptoStore};
use sp_core::crypto::Public;
<<<<<<< HEAD
use sp_std::convert::TryInto;
use nimbus_primitives::{AuthorFilterAPI, NimbusApi, NIMBUS_KEY_ID, NimbusId, digests::CompatibleDigestItem};
=======
use std::convert::TryInto;
use nimbus_primitives::{AuthorFilterAPI, NIMBUS_KEY_ID, NimbusId, NimbusApi, CompatibleDigestItem};
>>>>>>> d610b682
mod import_queue;
mod manual_seal;
pub use manual_seal::NimbusManualSealConsensusDataProvider;

const LOG_TARGET: &str = "filtering-consensus";

/// The implementation of the relay-chain provided consensus for parachains.
pub struct NimbusConsensus<B, PF, BI, RClient, RBackend, ParaClient, CIDP> {
	para_id: ParaId,
	_phantom: PhantomData<B>,
	proposer_factory: Arc<Mutex<PF>>,
	create_inherent_data_providers: Arc<CIDP>,
	block_import: Arc<futures::lock::Mutex<ParachainBlockImport<BI>>>,
	relay_chain_client: Arc<RClient>,
	relay_chain_backend: Arc<RBackend>,
	parachain_client: Arc<ParaClient>,
	keystore: SyncCryptoStorePtr,
	skip_prediction: bool,
}

impl<B, PF, BI, RClient, RBackend, ParaClient, CIDP> Clone for NimbusConsensus<B, PF, BI, RClient, RBackend, ParaClient, CIDP> {
	fn clone(&self) -> Self {
		Self {
			para_id: self.para_id,
			_phantom: PhantomData,
			proposer_factory: self.proposer_factory.clone(),
			create_inherent_data_providers: self.create_inherent_data_providers.clone(),
			block_import: self.block_import.clone(),
			relay_chain_backend: self.relay_chain_backend.clone(),
			relay_chain_client: self.relay_chain_client.clone(),
			parachain_client: self.parachain_client.clone(),
			keystore: self.keystore.clone(),
			skip_prediction: self.skip_prediction,
		}
	}
}

impl<B, PF, BI, RClient, RBackend, ParaClient, CIDP> NimbusConsensus<B, PF, BI, RClient, RBackend, ParaClient, CIDP>
where
	B: BlockT,
	RClient: ProvideRuntimeApi<PBlock>,
	RClient::Api: ParachainHost<PBlock>,
	RBackend: Backend<PBlock>,
	ParaClient: ProvideRuntimeApi<B>,
	CIDP: CreateInherentDataProviders<B, (PHash, PersistedValidationData, NimbusId)>,
{
	/// Create a new instance of nimbus consensus.
	pub fn new(
		para_id: ParaId,
		proposer_factory: PF,
		create_inherent_data_providers: CIDP,
		block_import: BI,
		polkadot_client: Arc<RClient>,
		polkadot_backend: Arc<RBackend>,
		parachain_client: Arc<ParaClient>,
		keystore: SyncCryptoStorePtr,
		skip_prediction: bool,
	) -> Self {
		Self {
			para_id,
			proposer_factory: Arc::new(Mutex::new(proposer_factory)),
			create_inherent_data_providers: Arc::new(create_inherent_data_providers),
			block_import: Arc::new(futures::lock::Mutex::new(ParachainBlockImport::new(
				block_import,
			))),
			relay_chain_backend: polkadot_backend,
			relay_chain_client: polkadot_client,
			parachain_client,
			keystore,
			skip_prediction,
			_phantom: PhantomData,
		}
	}

	//TODO Could this be a provided implementation now that we have this async inherent stuff?
	/// Create the data.
	async fn inherent_data(
		&self,
		parent: B::Hash,
		validation_data: &PersistedValidationData,
		relay_parent: PHash,
		author_id: NimbusId,
	) -> Option<InherentData> {
		let inherent_data_providers = self
			.create_inherent_data_providers
			.create_inherent_data_providers(parent, (relay_parent, validation_data.clone(), author_id))
			.await
			.map_err(|e| {
				tracing::error!(
					target: LOG_TARGET,
					error = ?e,
					"Failed to create inherent data providers.",
				)
			})
			.ok()?;
		
		inherent_data_providers
			.create_inherent_data()
			.map_err(|e| {
				tracing::error!(
					target: LOG_TARGET,
					error = ?e,
					"Failed to create inherent data.",
				)
			})
			.ok()
	}
}

/// Grabs any available nimbus key from the keystore.
/// This may be useful in situations where you expect exactly one key
/// and intend to perform an operation with it regardless of whether it is
/// expected to be eligible. Concretely, this is used in the consensus worker
/// to implement the `skip_prediction` feature.
pub(crate) fn first_available_key(keystore: &dyn SyncCryptoStore) -> Option<CryptoTypePublicPair> {
	// Get all the available keys
	let available_keys =
		SyncCryptoStore::keys(keystore, NIMBUS_KEY_ID)
		.expect("keystore should return the keys it has");

	// Print a more helpful message than "not eligible" when there are no keys at all.
	if available_keys.is_empty() {
		warn!(target: LOG_TARGET, "🔏 No Nimbus keys available. We will not be able to author.");
		return None;
	}

	Some(available_keys[0].clone())
}

/// Grab the first eligible nimbus key from the keystore
/// If multiple keys are eligible this function still only returns one
/// and makes no guarantees which one as that depends on the keystore's iterator behavior.
/// This is the standard way of determining which key to author with.
pub(crate) fn first_eligible_key<B: BlockT, C>(client: Arc<C>, keystore: &dyn SyncCryptoStore, parent: &B::Header, slot_number: u32) -> Option<CryptoTypePublicPair>
where
	C: ProvideRuntimeApi<B>,
	C::Api: NimbusApi<B>,
	C::Api: AuthorFilterAPI<B, NimbusId>,
{
	// Get all the available keys
	let available_keys =
		SyncCryptoStore::keys(keystore, NIMBUS_KEY_ID)
		.expect("keystore should return the keys it has");

	// Print a more helpful message than "not eligible" when there are no keys at all.
	if available_keys.is_empty() {
		warn!(target: LOG_TARGET, "🔏 No Nimbus keys available. We will not be able to author.");
		return None;
	}let at = BlockId::Hash(parent.hash());

	// helper function for calling the various runtime apis and versions
	let prediction_helper = |at, nimbus_id: NimbusId, slot: u32, parent| -> bool {

		let has_nimbus_api = client
			.runtime_api()
			.has_api::<dyn NimbusApi<B>>(at)
			.expect("should be able to dynamically detect the api");
		
		if has_nimbus_api {
			NimbusApi::can_author(&*client.runtime_api(), at, nimbus_id, slot, parent)
				.expect("NimbusAPI should not return error")
		} else {
			// There are two versions of the author filter, so we do that dynamically also.
			let api_version = client.runtime_api()
				.api_version::<dyn AuthorFilterAPI<B, NimbusId>>(&at)
				.expect("Runtime api access to not error.")
				.expect("Should be able to detect author filter version");

			if api_version >= 2 {
				AuthorFilterAPI::can_author(&*client.runtime_api(), at, nimbus_id, slot, parent)
					.expect("Author API should not return error")
			} else {
				#[allow(deprecated)]
				client.runtime_api().can_author_before_version_2(
					&at,
					nimbus_id,
					slot_number,
				)
				.expect("Author API version 2 should not return error")
			}
		}
	};

	// Iterate keys until we find an eligible one, or run out of candidates.
	// If we are skipping prediction, then we author with the first key we find.
	// prediction skipping only really makes sense when there is a single key in the keystore.
	let maybe_key = available_keys.into_iter().find(|type_public_pair| {
		// Have to convert to a typed NimbusId to pass to the runtime API. Maybe this is a clue
		// That I should be passing Vec<u8> across the wasm boundary?
		prediction_helper(
			&at,
			NimbusId::from_slice(&type_public_pair.1),
			slot_number,
			parent,
		)
	});

	// If there are no eligible keys, print the log, and exit early.
	if maybe_key.is_none() {
		info!(
			target: LOG_TARGET,
			"🔮 Skipping candidate production because we are not eligible"
		);
	}

	maybe_key
}

pub(crate) fn seal_header<B>(header: &B::Header, keystore: &dyn SyncCryptoStore, type_public_pair: &CryptoTypePublicPair) -> DigestItemFor<B>
where
	B: BlockT,
{
	let pre_hash = header.hash();

	let raw_sig = SyncCryptoStore::sign_with(
		&*keystore,
		NIMBUS_KEY_ID,
		type_public_pair,
		pre_hash.as_ref(),
	)
	.expect("Keystore should be able to sign")
	.expect("We already checked that the key was present");
	
	debug!(
		target: LOG_TARGET,
		"The signature is \n{:?}", raw_sig
	);

	let signature = raw_sig
			.clone()
			.try_into()
			.expect("signature bytes produced by keystore should be right length");
	
	<DigestItemFor<B> as CompatibleDigestItem>::nimbus_seal(signature)
}

#[async_trait::async_trait]
impl<B, PF, BI, RClient, RBackend, ParaClient, CIDP> ParachainConsensus<B>
	for NimbusConsensus<B, PF, BI, RClient, RBackend, ParaClient, CIDP>
where
	B: BlockT,
	RClient: ProvideRuntimeApi<PBlock> + Send + Sync,
	RClient::Api: ParachainHost<PBlock>,
	RBackend: Backend<PBlock>,
	BI: BlockImport<B> + Send + Sync,
	PF: Environment<B> + Send + Sync,
	PF::Proposer: Proposer<
		B,
		Transaction = BI::Transaction,
		ProofRecording = EnableProofRecording,
		Proof = <EnableProofRecording as ProofRecording>::Proof,
	>,
	ParaClient: ProvideRuntimeApi<B> + Send + Sync,
	// We require the client to provide both runtime apis, but only one will be called
	ParaClient::Api: AuthorFilterAPI<B, NimbusId>,
	ParaClient::Api: NimbusApi<B>,
	CIDP: CreateInherentDataProviders<B, (PHash, PersistedValidationData, NimbusId)>,
{
	async fn produce_candidate(
		&mut self,
		parent: &B::Header,
		relay_parent: PHash,
		validation_data: &PersistedValidationData,
	) -> Option<ParachainCandidate<B>> {

		let maybe_key = if self.skip_prediction {
			first_available_key(&*self.keystore)
		}
		else {
			first_eligible_key::<B, ParaClient>(self.parachain_client.clone(), &*self.keystore, parent, validation_data.relay_parent_number)
		};

		// If there are no eligible keys, print the log, and exit early.
		let type_public_pair = match maybe_key {
			Some(p) => p,
			None => { return None; }
		};

		let proposer_future = self.proposer_factory.lock().init(&parent);

		let proposer = proposer_future
			.await
			.map_err(
				|e| error!(target: LOG_TARGET, error = ?e, "Could not create proposer."),
			)
			.ok()?;

		let inherent_data = self.inherent_data(parent.hash(),&validation_data, relay_parent, NimbusId::from_slice(&type_public_pair.1)).await?;

		let inherent_digests = sp_runtime::generic::Digest {
			logs: vec![
				CompatibleDigestItem::nimbus_pre_digest(NimbusId::from_slice(&type_public_pair.1)),
			]
		};

		let Proposal {
			block,
			storage_changes,
			proof,
		} = proposer
			.propose(
				inherent_data,
				inherent_digests,
				//TODO: Fix this.
				Duration::from_millis(500),
				// Set the block limit to 50% of the maximum PoV size.
				//
				// TODO: If we got benchmarking that includes that encapsulates the proof size,
				// we should be able to use the maximum pov size.
				Some((validation_data.max_pov_size / 2) as usize),
			)
			.await
			.map_err(|e| error!(target: LOG_TARGET, error = ?e, "Proposing failed."))
			.ok()?;

		let (header, extrinsics) = block.clone().deconstruct();

<<<<<<< HEAD
		let pre_hash = header.hash();

		let raw_sig = SyncCryptoStore::sign_with(
			&*self.keystore,
			NIMBUS_KEY_ID,
			&type_public_pair,
			pre_hash.as_ref(),
		)
		.expect("Keystore should be able to sign")
		.expect("We already checked that the key was present");
		
		debug!(
			target: LOG_TARGET,
			"The signature is \n{:?}", raw_sig
		);

		let signature = raw_sig
				.clone()
				.try_into().ok()?;
		
		let sig_digest = <sp_runtime::DigestItem as CompatibleDigestItem>::nimbus_seal(signature);
=======
		let sig_digest = seal_header::<B>(&header, &*self.keystore, &type_public_pair);
>>>>>>> d610b682

		let mut block_import_params = BlockImportParams::new(BlockOrigin::Own, header.clone());
		block_import_params.post_digests.push(sig_digest.clone());
		block_import_params.body = Some(extrinsics.clone());
		block_import_params.state_action = sc_consensus::StateAction::ApplyChanges(
			sc_consensus::StorageChanges::Changes(storage_changes)
		);

		// Print the same log line as slots (aura and babe)
		info!(
			"🔖 Sealed block for proposal at {}. Hash now {:?}, previously {:?}.",
			*header.number(),
			block_import_params.post_hash(),
			header.hash(),
		);

		if let Err(err) = self
			.block_import
			.lock()
			.await
			.import_block(block_import_params, Default::default())
			.await
		{
			error!(
				target: LOG_TARGET,
				at = ?parent.hash(),
				error = ?err,
				"Error importing built block.",
			);

			return None;
		}

		// Compute info about the block after the digest is added
		let mut post_header = header.clone();
		post_header.digest_mut().logs.push(sig_digest.clone());
		let post_block = B::new(post_header, extrinsics);

		// Returning the block WITH the seal for distribution around the network.
		Some(ParachainCandidate { block: post_block, proof })
	}
}

/// Paramaters of [`build_relay_chain_consensus`].
///
/// I briefly tried the async keystore approach, but decided to go sync so I can copy
/// code from Aura. Maybe after it is working, Jeremy can help me go async.
pub struct BuildNimbusConsensusParams<PF, BI, RBackend, ParaClient, CIDP> {
	pub para_id: ParaId,
	pub proposer_factory: PF,
	pub create_inherent_data_providers: CIDP,
	pub block_import: BI,
	pub relay_chain_client: polkadot_client::Client,
	pub relay_chain_backend: Arc<RBackend>,
	pub parachain_client: Arc<ParaClient>,
	pub keystore: SyncCryptoStorePtr,
	pub skip_prediction: bool,

}

/// Build the [`NimbusConsensus`].
///
/// Returns a boxed [`ParachainConsensus`].
pub fn build_nimbus_consensus<Block, PF, BI, RBackend, ParaClient, CIDP>(
	BuildNimbusConsensusParams {
		para_id,
		proposer_factory,
		create_inherent_data_providers,
		block_import,
		relay_chain_client,
		relay_chain_backend,
		parachain_client,
		keystore,
		skip_prediction,
	}: BuildNimbusConsensusParams<PF, BI, RBackend, ParaClient, CIDP>,
) -> Box<dyn ParachainConsensus<Block>>
where
	Block: BlockT,
	PF: Environment<Block> + Send + Sync + 'static,
	PF::Proposer: Proposer<
		Block,
		Transaction = BI::Transaction,
		ProofRecording = EnableProofRecording,
		Proof = <EnableProofRecording as ProofRecording>::Proof,
	>,
	BI: BlockImport<Block> + Send + Sync + 'static,
	RBackend: Backend<PBlock> + 'static,
	// Rust bug: https://github.com/rust-lang/rust/issues/24159
	sc_client_api::StateBackendFor<RBackend, PBlock>: sc_client_api::StateBackend<HashFor<PBlock>>,
	ParaClient: ProvideRuntimeApi<Block> + Send + Sync + 'static,
	ParaClient::Api: NimbusApi<Block>,
	ParaClient::Api: AuthorFilterAPI<Block, NimbusId>,
	CIDP: CreateInherentDataProviders<Block, (PHash, PersistedValidationData, NimbusId)> + 'static,
{
	NimbusConsensusBuilder::new(
		para_id,
		proposer_factory,
		block_import,
		create_inherent_data_providers,
		relay_chain_client,
		relay_chain_backend,
		parachain_client,
		keystore,
		skip_prediction,
	)
	.build()
}

/// Nimbus consensus builder.
///
/// Builds a [`NimbusConsensus`] for a parachain. As this requires
/// a concrete relay chain client instance, the builder takes a [`polkadot_client::Client`]
/// that wraps this concrete instanace. By using [`polkadot_client::ExecuteWithClient`]
/// the builder gets access to this concrete instance.
struct NimbusConsensusBuilder<Block, PF, BI, RBackend, ParaClient,CIDP> {
	para_id: ParaId,
	_phantom: PhantomData<Block>,
	proposer_factory: PF,
	create_inherent_data_providers: CIDP,
	block_import: BI,
	relay_chain_backend: Arc<RBackend>,
	relay_chain_client: polkadot_client::Client,
	parachain_client: Arc<ParaClient>,
	keystore: SyncCryptoStorePtr,
	skip_prediction: bool,
}

impl<Block, PF, BI, RBackend, ParaClient, CIDP> NimbusConsensusBuilder<Block, PF, BI, RBackend, ParaClient, CIDP>
where
	Block: BlockT,
	// Rust bug: https://github.com/rust-lang/rust/issues/24159
	sc_client_api::StateBackendFor<RBackend, PBlock>: sc_client_api::StateBackend<HashFor<PBlock>>,
	PF: Environment<Block> + Send + Sync + 'static,
	PF::Proposer: Proposer<
		Block,
		Transaction = BI::Transaction,
		ProofRecording = EnableProofRecording,
		Proof = <EnableProofRecording as ProofRecording>::Proof,
	>,
	BI: BlockImport<Block> + Send + Sync + 'static,
	RBackend: Backend<PBlock> + 'static,
	ParaClient: ProvideRuntimeApi<Block> + Send + Sync + 'static,
	CIDP: CreateInherentDataProviders<Block, (PHash, PersistedValidationData, NimbusId)> + 'static,
{
	/// Create a new instance of the builder.
	fn new(
		para_id: ParaId,
		proposer_factory: PF,
		block_import: BI,
		create_inherent_data_providers: CIDP,
		relay_chain_client: polkadot_client::Client,
		relay_chain_backend: Arc<RBackend>,
		parachain_client: Arc<ParaClient>,
		keystore: SyncCryptoStorePtr,
		skip_prediction: bool,
	) -> Self {
		Self {
			para_id,
			_phantom: PhantomData,
			proposer_factory,
			block_import,
			create_inherent_data_providers,
			relay_chain_backend,
			relay_chain_client,
			parachain_client,
			keystore,
			skip_prediction,
		}
	}

	/// Build the nimbus consensus.
	fn build(self) -> Box<dyn ParachainConsensus<Block>>
	where
		ParaClient::Api: NimbusApi<Block>,
		ParaClient::Api: AuthorFilterAPI<Block, NimbusId>,
	{
		self.relay_chain_client.clone().execute_with(self)
	}
}

impl<Block, PF, BI, RBackend, ParaClient, CIDP> polkadot_client::ExecuteWithClient
	for NimbusConsensusBuilder<Block, PF, BI, RBackend, ParaClient, CIDP>
where
	Block: BlockT,
	// Rust bug: https://github.com/rust-lang/rust/issues/24159
	sc_client_api::StateBackendFor<RBackend, PBlock>: sc_client_api::StateBackend<HashFor<PBlock>>,
	PF: Environment<Block> + Send + Sync + 'static,
	PF::Proposer: Proposer<
		Block,
		Transaction = BI::Transaction,
		ProofRecording = EnableProofRecording,
		Proof = <EnableProofRecording as ProofRecording>::Proof,
	>,
	BI: BlockImport<Block> + Send + Sync + 'static,
	RBackend: Backend<PBlock> + 'static,
	ParaClient: ProvideRuntimeApi<Block> + Send + Sync + 'static,
	ParaClient::Api: NimbusApi<Block>,
	ParaClient::Api: AuthorFilterAPI<Block, NimbusId>,
	CIDP: CreateInherentDataProviders<Block, (PHash, PersistedValidationData, NimbusId)> + 'static,
{
	type Output = Box<dyn ParachainConsensus<Block>>;

	fn execute_with_client<PClient, Api, PBackend>(self, client: Arc<PClient>) -> Self::Output
	where
		<Api as sp_api::ApiExt<PBlock>>::StateBackend: sp_api::StateBackend<HashFor<PBlock>>,
		PBackend: Backend<PBlock>,
		PBackend::State: sp_api::StateBackend<sp_runtime::traits::BlakeTwo256>,
		Api: polkadot_client::RuntimeApiCollection<StateBackend = PBackend::State>,
		PClient: polkadot_client::AbstractClient<PBlock, PBackend, Api = Api> + 'static,
		ParaClient::Api: NimbusApi<Block>,
		ParaClient::Api: AuthorFilterAPI<Block, NimbusId>,
	{
		Box::new(NimbusConsensus::new(
			self.para_id,
			self.proposer_factory,
			self.create_inherent_data_providers,
			self.block_import,
			client.clone(),
			self.relay_chain_backend,
			self.parachain_client,
			self.keystore,
			self.skip_prediction,
		))
	}
}<|MERGE_RESOLUTION|>--- conflicted
+++ resolved
@@ -45,13 +45,8 @@
 use tracing::error;
 use sp_keystore::{SyncCryptoStorePtr, SyncCryptoStore};
 use sp_core::crypto::Public;
-<<<<<<< HEAD
-use sp_std::convert::TryInto;
-use nimbus_primitives::{AuthorFilterAPI, NimbusApi, NIMBUS_KEY_ID, NimbusId, digests::CompatibleDigestItem};
-=======
 use std::convert::TryInto;
-use nimbus_primitives::{AuthorFilterAPI, NIMBUS_KEY_ID, NimbusId, NimbusApi, CompatibleDigestItem};
->>>>>>> d610b682
+use nimbus_primitives::{AuthorFilterAPI, NimbusApi, NIMBUS_KEY_ID, NimbusId, NimbusApi, CompatibleDigestItem};
 mod import_queue;
 mod manual_seal;
 pub use manual_seal::NimbusManualSealConsensusDataProvider;
@@ -369,31 +364,7 @@
 
 		let (header, extrinsics) = block.clone().deconstruct();
 
-<<<<<<< HEAD
-		let pre_hash = header.hash();
-
-		let raw_sig = SyncCryptoStore::sign_with(
-			&*self.keystore,
-			NIMBUS_KEY_ID,
-			&type_public_pair,
-			pre_hash.as_ref(),
-		)
-		.expect("Keystore should be able to sign")
-		.expect("We already checked that the key was present");
-		
-		debug!(
-			target: LOG_TARGET,
-			"The signature is \n{:?}", raw_sig
-		);
-
-		let signature = raw_sig
-				.clone()
-				.try_into().ok()?;
-		
-		let sig_digest = <sp_runtime::DigestItem as CompatibleDigestItem>::nimbus_seal(signature);
-=======
 		let sig_digest = seal_header::<B>(&header, &*self.keystore, &type_public_pair);
->>>>>>> d610b682
 
 		let mut block_import_params = BlockImportParams::new(BlockOrigin::Own, header.clone());
 		block_import_params.post_digests.push(sig_digest.clone());
