// Copyright 2019-2021 PureStake Inc.
// This file is part of Nimbus.

// Nimbus is free software: you can redistribute it and/or modify
// it under the terms of the GNU General Public License as published by
// the Free Software Foundation, either version 3 of the License, or
// (at your option) any later version.

// Nimbus is distributed in the hope that it will be useful,
// but WITHOUT ANY WARRANTY; without even the implied warranty of
// MERCHANTABILITY or FITNESS FOR A PARTICULAR PURPOSE.  See the
// GNU General Public License for more details.

// You should have received a copy of the GNU General Public License
// along with Nimbus.  If not, see <http://www.gnu.org/licenses/>.

//! The nimbus consensus client-side worker
//!
//! It queries the in-runtime filter to determine whether any keys
//! stored in its keystore are eligible to author at this slot. If it has an eligible
//! key it authors.

use cumulus_client_consensus_common::{
	ParachainBlockImport, ParachainCandidate, ParachainConsensus,
};
use cumulus_primitives_core::{
	relay_chain::v1::{Block as PBlock, Hash as PHash, ParachainHost},
	ParaId, PersistedValidationData,
};
pub use import_queue::import_queue;
use log::{info, warn, debug};
use parking_lot::Mutex;
use polkadot_client::ClientHandle;
use sc_client_api::Backend;
use sp_api::{ProvideRuntimeApi, BlockId, ApiExt};
use sp_application_crypto::CryptoTypePublicPair;
use sp_consensus::{
	BlockOrigin, EnableProofRecording, Environment,
	ProofRecording, Proposal, Proposer,
};
use sc_consensus::{BlockImport, BlockImportParams};
use sp_inherents::{CreateInherentDataProviders, InherentData, InherentDataProvider};
use sp_runtime::traits::{Block as BlockT, HashFor, Header as HeaderT, DigestItemFor};
use std::{marker::PhantomData, sync::Arc, time::Duration};
use tracing::error;
use sp_keystore::{SyncCryptoStorePtr, SyncCryptoStore};
use sp_core::crypto::Public;
<<<<<<< HEAD
use sp_std::convert::TryInto;
use nimbus_primitives::{AuthorFilterAPI, NIMBUS_KEY_ID, NimbusId};
=======
use std::convert::TryInto;
use nimbus_primitives::{AuthorFilterAPI, NIMBUS_KEY_ID, NimbusId, NimbusApi, CompatibleDigestItem};
>>>>>>> d610b682
mod import_queue;
mod manual_seal;
pub use manual_seal::NimbusManualSealConsensusDataProvider;

const LOG_TARGET: &str = "filtering-consensus";

/// The implementation of the relay-chain provided consensus for parachains.
pub struct NimbusConsensus<B, PF, BI, RClient, RBackend, ParaClient, CIDP> {
	para_id: ParaId,
	_phantom: PhantomData<B>,
	proposer_factory: Arc<Mutex<PF>>,
	create_inherent_data_providers: Arc<CIDP>,
	block_import: Arc<futures::lock::Mutex<ParachainBlockImport<BI>>>,
	relay_chain_client: Arc<RClient>,
	relay_chain_backend: Arc<RBackend>,
	parachain_client: Arc<ParaClient>,
	keystore: SyncCryptoStorePtr,
	skip_prediction: bool,
}

impl<B, PF, BI, RClient, RBackend, ParaClient, CIDP> Clone for NimbusConsensus<B, PF, BI, RClient, RBackend, ParaClient, CIDP> {
	fn clone(&self) -> Self {
		Self {
			para_id: self.para_id,
			_phantom: PhantomData,
			proposer_factory: self.proposer_factory.clone(),
			create_inherent_data_providers: self.create_inherent_data_providers.clone(),
			block_import: self.block_import.clone(),
			relay_chain_backend: self.relay_chain_backend.clone(),
			relay_chain_client: self.relay_chain_client.clone(),
			parachain_client: self.parachain_client.clone(),
			keystore: self.keystore.clone(),
			skip_prediction: self.skip_prediction,
		}
	}
}

impl<B, PF, BI, RClient, RBackend, ParaClient, CIDP> NimbusConsensus<B, PF, BI, RClient, RBackend, ParaClient, CIDP>
where
	B: BlockT,
	RClient: ProvideRuntimeApi<PBlock>,
	RClient::Api: ParachainHost<PBlock>,
	RBackend: Backend<PBlock>,
	ParaClient: ProvideRuntimeApi<B>,
	CIDP: CreateInherentDataProviders<B, (PHash, PersistedValidationData, NimbusId)>,
{
	/// Create a new instance of nimbus consensus.
	pub fn new(
		para_id: ParaId,
		proposer_factory: PF,
		create_inherent_data_providers: CIDP,
		block_import: BI,
		polkadot_client: Arc<RClient>,
		polkadot_backend: Arc<RBackend>,
		parachain_client: Arc<ParaClient>,
		keystore: SyncCryptoStorePtr,
		skip_prediction: bool,
	) -> Self {
		Self {
			para_id,
			proposer_factory: Arc::new(Mutex::new(proposer_factory)),
			create_inherent_data_providers: Arc::new(create_inherent_data_providers),
			block_import: Arc::new(futures::lock::Mutex::new(ParachainBlockImport::new(
				block_import,
			))),
			relay_chain_backend: polkadot_backend,
			relay_chain_client: polkadot_client,
			parachain_client,
			keystore,
			skip_prediction,
			_phantom: PhantomData,
		}
	}

	//TODO Could this be a provided implementation now that we have this async inherent stuff?
	/// Create the data.
	async fn inherent_data(
		&self,
		parent: B::Hash,
		validation_data: &PersistedValidationData,
		relay_parent: PHash,
		author_id: NimbusId,
	) -> Option<InherentData> {
		let inherent_data_providers = self
			.create_inherent_data_providers
			.create_inherent_data_providers(parent, (relay_parent, validation_data.clone(), author_id))
			.await
			.map_err(|e| {
				tracing::error!(
					target: LOG_TARGET,
					error = ?e,
					"Failed to create inherent data providers.",
				)
			})
			.ok()?;
		
		inherent_data_providers
			.create_inherent_data()
			.map_err(|e| {
				tracing::error!(
					target: LOG_TARGET,
					error = ?e,
					"Failed to create inherent data.",
				)
			})
			.ok()
	}
}

/// Grabs any available nimbus key from the keystore.
/// This may be useful in situations where you expect exactly one key
/// and intend to perform an operation with it regardless of whether it is
/// expected to be eligible. Concretely, this is used in the consensus worker
/// to implement the `skip_prediction` feature.
pub(crate) fn first_available_key(keystore: &dyn SyncCryptoStore) -> Option<CryptoTypePublicPair> {
	// Get all the available keys
	let available_keys =
		SyncCryptoStore::keys(keystore, NIMBUS_KEY_ID)
		.expect("keystore should return the keys it has");

	// Print a more helpful message than "not eligible" when there are no keys at all.
	if available_keys.is_empty() {
		warn!(target: LOG_TARGET, "🔏 No Nimbus keys available. We will not be able to author.");
		return None;
	}

	Some(available_keys[0].clone())
}

/// Grab the first eligible nimbus key from the keystore
/// If multiple keys are eligible this function still only returns one
/// and makes no guarantees which one as that depends on the keystore's iterator behavior.
/// This is the standard way of determining which key to author with.
pub(crate) fn first_eligible_key<B: BlockT, C>(client: Arc<C>, keystore: &dyn SyncCryptoStore, parent: &B::Header, slot_number: u32) -> Option<CryptoTypePublicPair>
where
	C: ProvideRuntimeApi<B>,
	C::Api: NimbusApi<B>,
	C::Api: AuthorFilterAPI<B, NimbusId>,
{
	// Get all the available keys
	let available_keys =
		SyncCryptoStore::keys(keystore, NIMBUS_KEY_ID)
		.expect("keystore should return the keys it has");

	// Print a more helpful message than "not eligible" when there are no keys at all.
	if available_keys.is_empty() {
		warn!(target: LOG_TARGET, "🔏 No Nimbus keys available. We will not be able to author.");
		return None;
	}let at = BlockId::Hash(parent.hash());

	// helper function for calling the various runtime apis and versions
	let prediction_helper = |at, nimbus_id: NimbusId, slot: u32, parent| -> bool {

		let has_nimbus_api = client
			.runtime_api()
			.has_api::<dyn NimbusApi<B>>(at)
			.expect("should be able to dynamically detect the api");
		
		if has_nimbus_api {
			NimbusApi::can_author(&*client.runtime_api(), at, nimbus_id, slot, parent)
				.expect("NimbusAPI should not return error")
		} else {
			// There are two versions of the author filter, so we do that dynamically also.
			let api_version = client.runtime_api()
				.api_version::<dyn AuthorFilterAPI<B, NimbusId>>(&at)
				.expect("Runtime api access to not error.")
				.expect("Should be able to detect author filter version");

			if api_version >= 2 {
				AuthorFilterAPI::can_author(&*client.runtime_api(), at, nimbus_id, slot, parent)
					.expect("Author API should not return error")
			} else {
				#[allow(deprecated)]
				client.runtime_api().can_author_before_version_2(
					&at,
					nimbus_id,
					slot_number,
				)
				.expect("Author API version 2 should not return error")
			}
		}
	};

	// Iterate keys until we find an eligible one, or run out of candidates.
	// If we are skipping prediction, then we author with the first key we find.
	// prediction skipping only really makes sense when there is a single key in the keystore.
	let maybe_key = available_keys.into_iter().find(|type_public_pair| {
		// Have to convert to a typed NimbusId to pass to the runtime API. Maybe this is a clue
		// That I should be passing Vec<u8> across the wasm boundary?
		prediction_helper(
			&at,
			NimbusId::from_slice(&type_public_pair.1),
			slot_number,
			parent,
		)
	});

	// If there are no eligible keys, print the log, and exit early.
	if maybe_key.is_none() {
		info!(
			target: LOG_TARGET,
			"🔮 Skipping candidate production because we are not eligible"
		);
	}

	maybe_key
}

pub(crate) fn seal_header<B>(header: &B::Header, keystore: &dyn SyncCryptoStore, type_public_pair: &CryptoTypePublicPair) -> DigestItemFor<B>
where
	B: BlockT,
{
	let pre_hash = header.hash();

	let raw_sig = SyncCryptoStore::sign_with(
		&*keystore,
		NIMBUS_KEY_ID,
		type_public_pair,
		pre_hash.as_ref(),
	)
	.expect("Keystore should be able to sign")
	.expect("We already checked that the key was present");
	
	debug!(
		target: LOG_TARGET,
		"The signature is \n{:?}", raw_sig
	);

	let signature = raw_sig
			.clone()
			.try_into()
			.expect("signature bytes produced by keystore should be right length");
	
	<DigestItemFor<B> as CompatibleDigestItem>::nimbus_seal(signature)
}

#[async_trait::async_trait]
impl<B, PF, BI, RClient, RBackend, ParaClient, CIDP> ParachainConsensus<B>
	for NimbusConsensus<B, PF, BI, RClient, RBackend, ParaClient, CIDP>
where
	B: BlockT,
	RClient: ProvideRuntimeApi<PBlock> + Send + Sync,
	RClient::Api: ParachainHost<PBlock>,
	RBackend: Backend<PBlock>,
	BI: BlockImport<B> + Send + Sync,
	PF: Environment<B> + Send + Sync,
	PF::Proposer: Proposer<
		B,
		Transaction = BI::Transaction,
		ProofRecording = EnableProofRecording,
		Proof = <EnableProofRecording as ProofRecording>::Proof,
	>,
	ParaClient: ProvideRuntimeApi<B> + Send + Sync,
<<<<<<< HEAD
	ParaClient::Api: AuthorFilterAPI<B, NimbusId>,
=======
	// We require the client to provide both runtime apis, but only one will be called
	ParaClient::Api: AuthorFilterAPI<B, NimbusId>,
	ParaClient::Api: NimbusApi<B>,
>>>>>>> d610b682
	CIDP: CreateInherentDataProviders<B, (PHash, PersistedValidationData, NimbusId)>,
{
	async fn produce_candidate(
		&mut self,
		parent: &B::Header,
		relay_parent: PHash,
		validation_data: &PersistedValidationData,
	) -> Option<ParachainCandidate<B>> {
<<<<<<< HEAD
		// Design decision: We will check the keystore for any available keys. Then we will iterate
		// those keys until we find one that is eligible. If none are eligible, we skip this slot.
		// If multiple are eligible, we only author with the first one.

		// Get allthe available keys
		let available_keys =
			SyncCryptoStore::keys(&*self.keystore, NIMBUS_KEY_ID)
			.expect("keystore should return the keys it has");

		// Print a more helpful message than "not eligible" when there are no keys at all.
		if available_keys.is_empty() {
			warn!(target: LOG_TARGET, "🔏 No Nimbus keys available. We will not be able to author.");
			return None;
		}

		let at = BlockId::Hash(parent.hash());
		// Get `AuthorFilterAPI` version.
		let api_version = self.parachain_client.runtime_api()
			.api_version::<dyn AuthorFilterAPI<B, NimbusId>>(&at)
			.expect("Runtime api access to not error.");

		if api_version.is_none() {
			tracing::error!(
				target: LOG_TARGET, "Could not find `AuthorFilterAPI` version.",
			);
			return None;
=======

		let maybe_key = if self.skip_prediction {
			first_available_key(&*self.keystore)
>>>>>>> d610b682
		}
		else {
			first_eligible_key::<B, ParaClient>(self.parachain_client.clone(), &*self.keystore, parent, validation_data.relay_parent_number)
		};

		// If there are no eligible keys, print the log, and exit early.
		let type_public_pair = match maybe_key {
			Some(p) => p,
			None => { return None; }
		};

		let proposer_future = self.proposer_factory.lock().init(&parent);

		let proposer = proposer_future
			.await
			.map_err(
				|e| error!(target: LOG_TARGET, error = ?e, "Could not create proposer."),
			)
			.ok()?;

		let inherent_data = self.inherent_data(parent.hash(),&validation_data, relay_parent, NimbusId::from_slice(&type_public_pair.1)).await?;

		let inherent_digests = sp_runtime::generic::Digest {
			logs: vec![
				CompatibleDigestItem::nimbus_pre_digest(NimbusId::from_slice(&type_public_pair.1)),
			]
		};

		let Proposal {
			block,
			storage_changes,
			proof,
		} = proposer
			.propose(
				inherent_data,
				inherent_digests,
				//TODO: Fix this.
				Duration::from_millis(500),
				// Set the block limit to 50% of the maximum PoV size.
				//
				// TODO: If we got benchmarking that includes that encapsulates the proof size,
				// we should be able to use the maximum pov size.
				Some((validation_data.max_pov_size / 2) as usize),
			)
			.await
			.map_err(|e| error!(target: LOG_TARGET, error = ?e, "Proposing failed."))
			.ok()?;

		let (header, extrinsics) = block.clone().deconstruct();

		let sig_digest = seal_header::<B>(&header, &*self.keystore, &type_public_pair);

		let mut block_import_params = BlockImportParams::new(BlockOrigin::Own, header.clone());
		block_import_params.post_digests.push(sig_digest.clone());
		block_import_params.body = Some(extrinsics.clone());
		block_import_params.state_action = sc_consensus::StateAction::ApplyChanges(
			sc_consensus::StorageChanges::Changes(storage_changes)
		);

		// Print the same log line as slots (aura and babe)
		info!(
			"🔖 Sealed block for proposal at {}. Hash now {:?}, previously {:?}.",
			*header.number(),
			block_import_params.post_hash(),
			header.hash(),
		);

		if let Err(err) = self
			.block_import
			.lock()
			.await
			.import_block(block_import_params, Default::default())
			.await
		{
			error!(
				target: LOG_TARGET,
				at = ?parent.hash(),
				error = ?err,
				"Error importing built block.",
			);

			return None;
		}

		// Compute info about the block after the digest is added
		let mut post_header = header.clone();
		post_header.digest_mut().logs.push(sig_digest.clone());
		let post_block = B::new(post_header, extrinsics);

		// Returning the block WITH the seal for distribution around the network.
		Some(ParachainCandidate { block: post_block, proof })
	}
}

/// Paramaters of [`build_relay_chain_consensus`].
///
/// I briefly tried the async keystore approach, but decided to go sync so I can copy
/// code from Aura. Maybe after it is working, Jeremy can help me go async.
pub struct BuildNimbusConsensusParams<PF, BI, RBackend, ParaClient, CIDP> {
	pub para_id: ParaId,
	pub proposer_factory: PF,
	pub create_inherent_data_providers: CIDP,
	pub block_import: BI,
	pub relay_chain_client: polkadot_client::Client,
	pub relay_chain_backend: Arc<RBackend>,
	pub parachain_client: Arc<ParaClient>,
	pub keystore: SyncCryptoStorePtr,
	pub skip_prediction: bool,

}

/// Build the [`NimbusConsensus`].
///
/// Returns a boxed [`ParachainConsensus`].
pub fn build_nimbus_consensus<Block, PF, BI, RBackend, ParaClient, CIDP>(
	BuildNimbusConsensusParams {
		para_id,
		proposer_factory,
		create_inherent_data_providers,
		block_import,
		relay_chain_client,
		relay_chain_backend,
		parachain_client,
		keystore,
		skip_prediction,
	}: BuildNimbusConsensusParams<PF, BI, RBackend, ParaClient, CIDP>,
) -> Box<dyn ParachainConsensus<Block>>
where
	Block: BlockT,
	PF: Environment<Block> + Send + Sync + 'static,
	PF::Proposer: Proposer<
		Block,
		Transaction = BI::Transaction,
		ProofRecording = EnableProofRecording,
		Proof = <EnableProofRecording as ProofRecording>::Proof,
	>,
	BI: BlockImport<Block> + Send + Sync + 'static,
	RBackend: Backend<PBlock> + 'static,
	// Rust bug: https://github.com/rust-lang/rust/issues/24159
	sc_client_api::StateBackendFor<RBackend, PBlock>: sc_client_api::StateBackend<HashFor<PBlock>>,
	ParaClient: ProvideRuntimeApi<Block> + Send + Sync + 'static,
<<<<<<< HEAD
=======
	ParaClient::Api: NimbusApi<Block>,
>>>>>>> d610b682
	ParaClient::Api: AuthorFilterAPI<Block, NimbusId>,
	CIDP: CreateInherentDataProviders<Block, (PHash, PersistedValidationData, NimbusId)> + 'static,
{
	NimbusConsensusBuilder::new(
		para_id,
		proposer_factory,
		block_import,
		create_inherent_data_providers,
		relay_chain_client,
		relay_chain_backend,
		parachain_client,
		keystore,
		skip_prediction,
	)
	.build()
}

/// Nimbus consensus builder.
///
/// Builds a [`NimbusConsensus`] for a parachain. As this requires
/// a concrete relay chain client instance, the builder takes a [`polkadot_client::Client`]
/// that wraps this concrete instanace. By using [`polkadot_client::ExecuteWithClient`]
/// the builder gets access to this concrete instance.
struct NimbusConsensusBuilder<Block, PF, BI, RBackend, ParaClient,CIDP> {
	para_id: ParaId,
	_phantom: PhantomData<Block>,
	proposer_factory: PF,
	create_inherent_data_providers: CIDP,
	block_import: BI,
	relay_chain_backend: Arc<RBackend>,
	relay_chain_client: polkadot_client::Client,
	parachain_client: Arc<ParaClient>,
	keystore: SyncCryptoStorePtr,
	skip_prediction: bool,
}

impl<Block, PF, BI, RBackend, ParaClient, CIDP> NimbusConsensusBuilder<Block, PF, BI, RBackend, ParaClient, CIDP>
where
	Block: BlockT,
	// Rust bug: https://github.com/rust-lang/rust/issues/24159
	sc_client_api::StateBackendFor<RBackend, PBlock>: sc_client_api::StateBackend<HashFor<PBlock>>,
	PF: Environment<Block> + Send + Sync + 'static,
	PF::Proposer: Proposer<
		Block,
		Transaction = BI::Transaction,
		ProofRecording = EnableProofRecording,
		Proof = <EnableProofRecording as ProofRecording>::Proof,
	>,
	BI: BlockImport<Block> + Send + Sync + 'static,
	RBackend: Backend<PBlock> + 'static,
	ParaClient: ProvideRuntimeApi<Block> + Send + Sync + 'static,
	CIDP: CreateInherentDataProviders<Block, (PHash, PersistedValidationData, NimbusId)> + 'static,
{
	/// Create a new instance of the builder.
	fn new(
		para_id: ParaId,
		proposer_factory: PF,
		block_import: BI,
		create_inherent_data_providers: CIDP,
		relay_chain_client: polkadot_client::Client,
		relay_chain_backend: Arc<RBackend>,
		parachain_client: Arc<ParaClient>,
		keystore: SyncCryptoStorePtr,
		skip_prediction: bool,
	) -> Self {
		Self {
			para_id,
			_phantom: PhantomData,
			proposer_factory,
			block_import,
			create_inherent_data_providers,
			relay_chain_backend,
			relay_chain_client,
			parachain_client,
			keystore,
			skip_prediction,
		}
	}

	/// Build the nimbus consensus.
	fn build(self) -> Box<dyn ParachainConsensus<Block>>
	where
<<<<<<< HEAD
=======
		ParaClient::Api: NimbusApi<Block>,
>>>>>>> d610b682
		ParaClient::Api: AuthorFilterAPI<Block, NimbusId>,
	{
		self.relay_chain_client.clone().execute_with(self)
	}
}

impl<Block, PF, BI, RBackend, ParaClient, CIDP> polkadot_client::ExecuteWithClient
	for NimbusConsensusBuilder<Block, PF, BI, RBackend, ParaClient, CIDP>
where
	Block: BlockT,
	// Rust bug: https://github.com/rust-lang/rust/issues/24159
	sc_client_api::StateBackendFor<RBackend, PBlock>: sc_client_api::StateBackend<HashFor<PBlock>>,
	PF: Environment<Block> + Send + Sync + 'static,
	PF::Proposer: Proposer<
		Block,
		Transaction = BI::Transaction,
		ProofRecording = EnableProofRecording,
		Proof = <EnableProofRecording as ProofRecording>::Proof,
	>,
	BI: BlockImport<Block> + Send + Sync + 'static,
	RBackend: Backend<PBlock> + 'static,
	ParaClient: ProvideRuntimeApi<Block> + Send + Sync + 'static,
<<<<<<< HEAD
=======
	ParaClient::Api: NimbusApi<Block>,
>>>>>>> d610b682
	ParaClient::Api: AuthorFilterAPI<Block, NimbusId>,
	CIDP: CreateInherentDataProviders<Block, (PHash, PersistedValidationData, NimbusId)> + 'static,
{
	type Output = Box<dyn ParachainConsensus<Block>>;

	fn execute_with_client<PClient, Api, PBackend>(self, client: Arc<PClient>) -> Self::Output
	where
		<Api as sp_api::ApiExt<PBlock>>::StateBackend: sp_api::StateBackend<HashFor<PBlock>>,
		PBackend: Backend<PBlock>,
		PBackend::State: sp_api::StateBackend<sp_runtime::traits::BlakeTwo256>,
		Api: polkadot_client::RuntimeApiCollection<StateBackend = PBackend::State>,
		PClient: polkadot_client::AbstractClient<PBlock, PBackend, Api = Api> + 'static,
<<<<<<< HEAD
=======
		ParaClient::Api: NimbusApi<Block>,
>>>>>>> d610b682
		ParaClient::Api: AuthorFilterAPI<Block, NimbusId>,
	{
		Box::new(NimbusConsensus::new(
			self.para_id,
			self.proposer_factory,
			self.create_inherent_data_providers,
			self.block_import,
			client.clone(),
			self.relay_chain_backend,
			self.parachain_client,
			self.keystore,
			self.skip_prediction,
		))
	}
}<|MERGE_RESOLUTION|>--- conflicted
+++ resolved
@@ -45,13 +45,8 @@
 use tracing::error;
 use sp_keystore::{SyncCryptoStorePtr, SyncCryptoStore};
 use sp_core::crypto::Public;
-<<<<<<< HEAD
-use sp_std::convert::TryInto;
-use nimbus_primitives::{AuthorFilterAPI, NIMBUS_KEY_ID, NimbusId};
-=======
 use std::convert::TryInto;
 use nimbus_primitives::{AuthorFilterAPI, NIMBUS_KEY_ID, NimbusId, NimbusApi, CompatibleDigestItem};
->>>>>>> d610b682
 mod import_queue;
 mod manual_seal;
 pub use manual_seal::NimbusManualSealConsensusDataProvider;
@@ -305,13 +300,9 @@
 		Proof = <EnableProofRecording as ProofRecording>::Proof,
 	>,
 	ParaClient: ProvideRuntimeApi<B> + Send + Sync,
-<<<<<<< HEAD
-	ParaClient::Api: AuthorFilterAPI<B, NimbusId>,
-=======
 	// We require the client to provide both runtime apis, but only one will be called
 	ParaClient::Api: AuthorFilterAPI<B, NimbusId>,
 	ParaClient::Api: NimbusApi<B>,
->>>>>>> d610b682
 	CIDP: CreateInherentDataProviders<B, (PHash, PersistedValidationData, NimbusId)>,
 {
 	async fn produce_candidate(
@@ -320,38 +311,9 @@
 		relay_parent: PHash,
 		validation_data: &PersistedValidationData,
 	) -> Option<ParachainCandidate<B>> {
-<<<<<<< HEAD
-		// Design decision: We will check the keystore for any available keys. Then we will iterate
-		// those keys until we find one that is eligible. If none are eligible, we skip this slot.
-		// If multiple are eligible, we only author with the first one.
-
-		// Get allthe available keys
-		let available_keys =
-			SyncCryptoStore::keys(&*self.keystore, NIMBUS_KEY_ID)
-			.expect("keystore should return the keys it has");
-
-		// Print a more helpful message than "not eligible" when there are no keys at all.
-		if available_keys.is_empty() {
-			warn!(target: LOG_TARGET, "🔏 No Nimbus keys available. We will not be able to author.");
-			return None;
-		}
-
-		let at = BlockId::Hash(parent.hash());
-		// Get `AuthorFilterAPI` version.
-		let api_version = self.parachain_client.runtime_api()
-			.api_version::<dyn AuthorFilterAPI<B, NimbusId>>(&at)
-			.expect("Runtime api access to not error.");
-
-		if api_version.is_none() {
-			tracing::error!(
-				target: LOG_TARGET, "Could not find `AuthorFilterAPI` version.",
-			);
-			return None;
-=======
 
 		let maybe_key = if self.skip_prediction {
 			first_available_key(&*self.keystore)
->>>>>>> d610b682
 		}
 		else {
 			first_eligible_key::<B, ParaClient>(self.parachain_client.clone(), &*self.keystore, parent, validation_data.relay_parent_number)
@@ -493,10 +455,7 @@
 	// Rust bug: https://github.com/rust-lang/rust/issues/24159
 	sc_client_api::StateBackendFor<RBackend, PBlock>: sc_client_api::StateBackend<HashFor<PBlock>>,
 	ParaClient: ProvideRuntimeApi<Block> + Send + Sync + 'static,
-<<<<<<< HEAD
-=======
 	ParaClient::Api: NimbusApi<Block>,
->>>>>>> d610b682
 	ParaClient::Api: AuthorFilterAPI<Block, NimbusId>,
 	CIDP: CreateInherentDataProviders<Block, (PHash, PersistedValidationData, NimbusId)> + 'static,
 {
@@ -579,10 +538,7 @@
 	/// Build the nimbus consensus.
 	fn build(self) -> Box<dyn ParachainConsensus<Block>>
 	where
-<<<<<<< HEAD
-=======
 		ParaClient::Api: NimbusApi<Block>,
->>>>>>> d610b682
 		ParaClient::Api: AuthorFilterAPI<Block, NimbusId>,
 	{
 		self.relay_chain_client.clone().execute_with(self)
@@ -605,10 +561,7 @@
 	BI: BlockImport<Block> + Send + Sync + 'static,
 	RBackend: Backend<PBlock> + 'static,
 	ParaClient: ProvideRuntimeApi<Block> + Send + Sync + 'static,
-<<<<<<< HEAD
-=======
 	ParaClient::Api: NimbusApi<Block>,
->>>>>>> d610b682
 	ParaClient::Api: AuthorFilterAPI<Block, NimbusId>,
 	CIDP: CreateInherentDataProviders<Block, (PHash, PersistedValidationData, NimbusId)> + 'static,
 {
@@ -621,10 +574,7 @@
 		PBackend::State: sp_api::StateBackend<sp_runtime::traits::BlakeTwo256>,
 		Api: polkadot_client::RuntimeApiCollection<StateBackend = PBackend::State>,
 		PClient: polkadot_client::AbstractClient<PBlock, PBackend, Api = Api> + 'static,
-<<<<<<< HEAD
-=======
 		ParaClient::Api: NimbusApi<Block>,
->>>>>>> d610b682
 		ParaClient::Api: AuthorFilterAPI<Block, NimbusId>,
 	{
 		Box::new(NimbusConsensus::new(
