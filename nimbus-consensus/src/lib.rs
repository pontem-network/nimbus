--- conflicted
+++ resolved
@@ -45,13 +45,8 @@
 use tracing::error;
 use sp_keystore::{SyncCryptoStorePtr, SyncCryptoStore};
 use sp_core::crypto::Public;
-<<<<<<< HEAD
 use std::convert::TryInto;
-use nimbus_primitives::{NimbusApi, NIMBUS_KEY_ID, NimbusId, CompatibleDigestItem};
-=======
-use sp_std::convert::TryInto;
-use nimbus_primitives::{AuthorFilterAPI, NIMBUS_KEY_ID, NimbusId};
->>>>>>> 38413d5e
+use nimbus_primitives::{AuthorFilterAPI, NIMBUS_KEY_ID, NimbusId, CompatibleDigestItem};
 mod import_queue;
 mod manual_seal;
 pub use manual_seal::NimbusManualSealConsensusDataProvider;
@@ -187,7 +182,7 @@
 pub(crate) fn first_eligible_key<B: BlockT, C>(client: Arc<C>, keystore: &dyn SyncCryptoStore, parent: &B::Header, slot_number: u32) -> Option<CryptoTypePublicPair>
 where
 	C: ProvideRuntimeApi<B>,
-	C::Api: NimbusApi<B, NimbusId>,
+	C::Api: AuthorFilterAPI<B, NimbusId>,
 {
 	// Get all the available keys
 	let available_keys =
@@ -200,14 +195,14 @@
 		return None;
 	}
 
-	// Get `NimbusApi` version.
+	// Get `AuthorFilterAPI` version.
 	let api_version = client.runtime_api()
-		.api_version::<dyn NimbusApi<B, NimbusId>>(&BlockId::Hash(parent.hash()))
+		.api_version::<dyn AuthorFilterAPI<B, NimbusId>>(&BlockId::Hash(parent.hash()))
 		.expect("Runtime api access to not error.");
 
 	if api_version.is_none() {
 		tracing::error!(
-			target: LOG_TARGET, "Could not find `NimbusApi` version.",
+			target: LOG_TARGET, "Could not find `AuthorFilterAPI` version.",
 		);
 		return None;
 	}
@@ -276,7 +271,7 @@
 			.try_into()
 			.expect("signature bytes produced by keystore should be right length");
 	
-	<DigestItemFor<B> as nimbus_primitives::digests::CompatibleDigestItem>::nimbus_seal(signature)
+	<DigestItemFor<B> as CompatibleDigestItem>::nimbus_seal(signature)
 }
 
 #[async_trait::async_trait]
@@ -296,13 +291,8 @@
 		Proof = <EnableProofRecording as ProofRecording>::Proof,
 	>,
 	ParaClient: ProvideRuntimeApi<B> + Send + Sync,
-<<<<<<< HEAD
-	ParaClient::Api: NimbusApi<B, NimbusId>,
+	ParaClient::Api: AuthorFilterAPI<B, NimbusId>,
 	CIDP: CreateInherentDataProviders<B, (PHash, PersistedValidationData)>,
-=======
-	ParaClient::Api: AuthorFilterAPI<B, NimbusId>,
-	CIDP: CreateInherentDataProviders<B, (PHash, PersistedValidationData, NimbusId)>,
->>>>>>> 38413d5e
 {
 	async fn produce_candidate(
 		&mut self,
@@ -317,53 +307,6 @@
 			first_eligible_key::<B, ParaClient>(self.parachain_client.clone(), &*self.keystore, parent, validation_data.relay_parent_number)
 		};
 
-<<<<<<< HEAD
-=======
-		let at = BlockId::Hash(parent.hash());
-		// Get `AuthorFilterAPI` version.
-		let api_version = self.parachain_client.runtime_api()
-			.api_version::<dyn AuthorFilterAPI<B, NimbusId>>(&at)
-			.expect("Runtime api access to not error.");
-
-		if api_version.is_none() {
-			tracing::error!(
-				target: LOG_TARGET, "Could not find `AuthorFilterAPI` version.",
-			);
-			return None;
-		}
-		let api_version = api_version.unwrap();
-
-		// Iterate keys until we find an eligible one, or run out of candidates.
-		// If we are skipping prediction, then we author withthe first key we find.
-		// prediction skipping only really amkes sense when there is a single key in the keystore.
-		let maybe_key = available_keys.into_iter().find(|type_public_pair| {
-
-			// If we are not predicting, just return the first one we find.
-			self.skip_prediction ||
-
-			// Have to convert to a typed NimbusId to pass to the runtime API. Maybe this is a clue
-			// That I should be passing Vec<u8> across the wasm boundary?
-			if api_version >= 2 {
-				self.parachain_client.runtime_api().can_author(
-					&at,
-					NimbusId::from_slice(&type_public_pair.1),
-					validation_data.relay_parent_number,
-					parent,
-				)
-				.expect("Author API should not return error")
-			} else {
-				#[allow(deprecated)]
-				self.parachain_client.runtime_api().can_author_before_version_2(
-					&at,
-					NimbusId::from_slice(&type_public_pair.1),
-					validation_data.relay_parent_number,
-				)
-				.expect("Author API version 2 should not return error")
-			}
-		});
-
-		// If there are no eligible keys, print the log, and exit early.
->>>>>>> 38413d5e
 		let type_public_pair = match maybe_key {
 			Some(p) => p,
 			None => { return None; }
@@ -499,13 +442,8 @@
 	// Rust bug: https://github.com/rust-lang/rust/issues/24159
 	sc_client_api::StateBackendFor<RBackend, PBlock>: sc_client_api::StateBackend<HashFor<PBlock>>,
 	ParaClient: ProvideRuntimeApi<Block> + Send + Sync + 'static,
-<<<<<<< HEAD
-	ParaClient::Api: NimbusApi<Block, NimbusId>,
+	ParaClient::Api: AuthorFilterAPI<Block, NimbusId>,
 	CIDP: CreateInherentDataProviders<Block, (PHash, PersistedValidationData)> + 'static,
-=======
-	ParaClient::Api: AuthorFilterAPI<Block, NimbusId>,
-	CIDP: CreateInherentDataProviders<Block, (PHash, PersistedValidationData, NimbusId)> + 'static,
->>>>>>> 38413d5e
 {
 	NimbusConsensusBuilder::new(
 		para_id,
@@ -608,13 +546,8 @@
 	BI: BlockImport<Block> + Send + Sync + 'static,
 	RBackend: Backend<PBlock> + 'static,
 	ParaClient: ProvideRuntimeApi<Block> + Send + Sync + 'static,
-<<<<<<< HEAD
-	ParaClient::Api: NimbusApi<Block, NimbusId>,
+	ParaClient::Api: AuthorFilterAPI<Block, NimbusId>,
 	CIDP: CreateInherentDataProviders<Block, (PHash, PersistedValidationData)> + 'static,
-=======
-	ParaClient::Api: AuthorFilterAPI<Block, NimbusId>,
-	CIDP: CreateInherentDataProviders<Block, (PHash, PersistedValidationData, NimbusId)> + 'static,
->>>>>>> 38413d5e
 {
 	type Output = Box<dyn ParachainConsensus<Block>>;
 
