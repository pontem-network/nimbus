// Copyright 2021 Parity Technologies (UK) Ltd.
// This file is part of Cumulus.

// Cumulus is free software: you can redistribute it and/or modify
// it under the terms of the GNU General Public License as published by
// the Free Software Foundation, either version 3 of the License, or
// (at your option) any later version.

// Cumulus is distributed in the hope that it will be useful,
// but WITHOUT ANY WARRANTY; without even the implied warranty of
// MERCHANTABILITY or FITNESS FOR A PARTICULAR PURPOSE.  See the
// GNU General Public License for more details.

// You should have received a copy of the GNU General Public License
// along with Cumulus.  If not, see <http://www.gnu.org/licenses/>.

//! The nimbus consensus client-side worker
//!
//! It queries the in-runtime filter to determine whether any keys
//! stored in its keystore are eligible to author at this slot. If it has an eligible
//! key it authors.

use cumulus_client_consensus_common::{
	ParachainBlockImport, ParachainCandidate, ParachainConsensus,
};
use cumulus_primitives_core::{
	relay_chain::v1::{Block as PBlock, Hash as PHash, ParachainHost},
	ParaId, PersistedValidationData,
};
pub use import_queue::import_queue;
use log::{info, warn, debug};
use parking_lot::Mutex;
use polkadot_client::ClientHandle;
use sc_client_api::Backend;
<<<<<<< HEAD
use sp_api::{ProvideRuntimeApi, BlockId, ApiExt};
use sp_application_crypto::CryptoTypePublicPair;
=======
use sp_api::{ProvideRuntimeApi, BlockId, ApiExt as _};
>>>>>>> 7d54dc68
use sp_consensus::{
	BlockOrigin, EnableProofRecording, Environment,
	ProofRecording, Proposal, Proposer,
};
use sc_consensus::{BlockImport, BlockImportParams};
use sp_inherents::{CreateInherentDataProviders, InherentData, InherentDataProvider};
use sp_runtime::traits::{Block as BlockT, HashFor, Header as HeaderT, DigestItemFor};
use std::{marker::PhantomData, sync::Arc, time::Duration};
use tracing::error;
use sp_keystore::{SyncCryptoStorePtr, SyncCryptoStore};
use sp_core::crypto::Public;
<<<<<<< HEAD
use std::convert::TryInto;
use nimbus_primitives::{AuthorFilterAPI, NIMBUS_KEY_ID, NimbusId, CompatibleDigestItem};
=======
use sp_std::convert::TryInto;
use nimbus_primitives::{AuthorFilterAPI, NimbusApi, NIMBUS_KEY_ID, NimbusId};
>>>>>>> 7d54dc68
mod import_queue;
mod manual_seal;
pub use manual_seal::NimbusManualSealConsensusDataProvider;

const LOG_TARGET: &str = "filtering-consensus";

/// The implementation of the relay-chain provided consensus for parachains.
pub struct NimbusConsensus<B, PF, BI, RClient, RBackend, ParaClient, CIDP> {
	para_id: ParaId,
	_phantom: PhantomData<B>,
	proposer_factory: Arc<Mutex<PF>>,
	create_inherent_data_providers: Arc<CIDP>,
	block_import: Arc<futures::lock::Mutex<ParachainBlockImport<BI>>>,
	relay_chain_client: Arc<RClient>,
	relay_chain_backend: Arc<RBackend>,
	parachain_client: Arc<ParaClient>,
	keystore: SyncCryptoStorePtr,
	skip_prediction: bool,
}

impl<B, PF, BI, RClient, RBackend, ParaClient, CIDP> Clone for NimbusConsensus<B, PF, BI, RClient, RBackend, ParaClient, CIDP> {
	fn clone(&self) -> Self {
		Self {
			para_id: self.para_id,
			_phantom: PhantomData,
			proposer_factory: self.proposer_factory.clone(),
			create_inherent_data_providers: self.create_inherent_data_providers.clone(),
			block_import: self.block_import.clone(),
			relay_chain_backend: self.relay_chain_backend.clone(),
			relay_chain_client: self.relay_chain_client.clone(),
			parachain_client: self.parachain_client.clone(),
			keystore: self.keystore.clone(),
			skip_prediction: self.skip_prediction,
		}
	}
}

impl<B, PF, BI, RClient, RBackend, ParaClient, CIDP> NimbusConsensus<B, PF, BI, RClient, RBackend, ParaClient, CIDP>
where
	B: BlockT,
	RClient: ProvideRuntimeApi<PBlock>,
	RClient::Api: ParachainHost<PBlock>,
	RBackend: Backend<PBlock>,
	ParaClient: ProvideRuntimeApi<B>,
	CIDP: CreateInherentDataProviders<B, (PHash, PersistedValidationData, NimbusId)>,
{
	/// Create a new instance of nimbus consensus.
	pub fn new(
		para_id: ParaId,
		proposer_factory: PF,
		create_inherent_data_providers: CIDP,
		block_import: BI,
		polkadot_client: Arc<RClient>,
		polkadot_backend: Arc<RBackend>,
		parachain_client: Arc<ParaClient>,
		keystore: SyncCryptoStorePtr,
		skip_prediction: bool,
	) -> Self {
		Self {
			para_id,
			proposer_factory: Arc::new(Mutex::new(proposer_factory)),
			create_inherent_data_providers: Arc::new(create_inherent_data_providers),
			block_import: Arc::new(futures::lock::Mutex::new(ParachainBlockImport::new(
				block_import,
			))),
			relay_chain_backend: polkadot_backend,
			relay_chain_client: polkadot_client,
			parachain_client,
			keystore,
			skip_prediction,
			_phantom: PhantomData,
		}
	}

	//TODO Could this be a provided implementation now that we have this async inherent stuff?
	/// Create the data.
	async fn inherent_data(
		&self,
		parent: B::Hash,
		validation_data: &PersistedValidationData,
		relay_parent: PHash,
		author_id: NimbusId,
	) -> Option<InherentData> {
		let inherent_data_providers = self
			.create_inherent_data_providers
			.create_inherent_data_providers(parent, (relay_parent, validation_data.clone(), author_id))
			.await
			.map_err(|e| {
				tracing::error!(
					target: LOG_TARGET,
					error = ?e,
					"Failed to create inherent data providers.",
				)
			})
			.ok()?;
		
		inherent_data_providers
			.create_inherent_data()
			.map_err(|e| {
				tracing::error!(
					target: LOG_TARGET,
					error = ?e,
					"Failed to create inherent data.",
				)
			})
			.ok()
	}
}

/// Grabs any available nimbus key from the keystore.
/// This may be useful in situations where you expect exactly one key
/// and intend to perform an operation with it regardless of whether it is
/// expected to be eligible. Concretely, this is used in the consensus worker
/// to implement the `skip_prediction` feature.
pub(crate) fn first_available_key(keystore: &dyn SyncCryptoStore) -> Option<CryptoTypePublicPair> {
	// Get all the available keys
	let available_keys =
		SyncCryptoStore::keys(keystore, NIMBUS_KEY_ID)
		.expect("keystore should return the keys it has");

	// Print a more helpful message than "not eligible" when there are no keys at all.
	if available_keys.is_empty() {
		warn!(target: LOG_TARGET, "🔏 No Nimbus keys available. We will not be able to author.");
		return None;
	}

	Some(available_keys[0].clone())
}

/// Grab the first eligible nimbus key from the keystore
/// If multiple keys are eligible this function still only returns one
/// and makes no guarantees which one as that depends on the keystore's iterator behavior.
/// This is the standard way of determining which key to author with.
pub(crate) fn first_eligible_key<B: BlockT, C>(client: Arc<C>, keystore: &dyn SyncCryptoStore, parent: &B::Header, slot_number: u32) -> Option<CryptoTypePublicPair>
where
	C: ProvideRuntimeApi<B>,
	C::Api: AuthorFilterAPI<B, NimbusId>,
{
	// Get all the available keys
	let available_keys =
		SyncCryptoStore::keys(keystore, NIMBUS_KEY_ID)
		.expect("keystore should return the keys it has");

	// Print a more helpful message than "not eligible" when there are no keys at all.
	if available_keys.is_empty() {
		warn!(target: LOG_TARGET, "🔏 No Nimbus keys available. We will not be able to author.");
		return None;
	}

	// Get `AuthorFilterAPI` version.
	let api_version = client.runtime_api()
		.api_version::<dyn AuthorFilterAPI<B, NimbusId>>(&BlockId::Hash(parent.hash()))
		.expect("Runtime api access to not error.");

	if api_version.is_none() {
		tracing::error!(
			target: LOG_TARGET, "Could not find `AuthorFilterAPI` version.",
		);
		return None;
	}
	let api_version = api_version.unwrap();

	// Iterate keys until we find an eligible one, or run out of candidates.
	// If we are skipping prediction, then we author with the first key we find.
	// prediction skipping only really makes sense when there is a single key in the keystore.
	//TODO I think there is a nicer way to do this than handle the type_public_pair. We only use the .1 field
	let maybe_key = available_keys.into_iter().find(|type_public_pair| {

		// Have to convert to a typed NimbusId to pass to the runtime API. Maybe this is a clue
		// That I should be passing Vec<u8> across the wasm boundary?
		if api_version >= 2 {
			client.runtime_api().can_author(
				&BlockId::Hash(parent.hash()),
				NimbusId::from_slice(&type_public_pair.1),
				slot_number,
				parent,
			)
			.expect("Author API should not return error")
		} else {
			#[allow(deprecated)]
			client.runtime_api().can_author_before_version_2(
				&BlockId::Hash(parent.hash()),
				NimbusId::from_slice(&type_public_pair.1),
				slot_number,
			)
			.expect("Author API before version 2 should not return error")
		}
	});

	// If there are no eligible keys, print the log, and exit early.
	if maybe_key.is_none() {
		info!(
			target: LOG_TARGET,
			"🔮 Skipping candidate production because we are not eligible"
		);
	}

	maybe_key
}

pub(crate) fn seal_header<B>(header: &B::Header, keystore: &dyn SyncCryptoStore, type_public_pair: &CryptoTypePublicPair) -> DigestItemFor<B>
where
	B: BlockT,
{
	let pre_hash = header.hash();

	let raw_sig = SyncCryptoStore::sign_with(
		&*keystore,
		NIMBUS_KEY_ID,
		type_public_pair,
		pre_hash.as_ref(),
	)
	.expect("Keystore should be able to sign")
	.expect("We already checked that the key was present");
	
	debug!(
		target: LOG_TARGET,
		"The signature is \n{:?}", raw_sig
	);

	let signature = raw_sig
			.clone()
			.try_into()
			.expect("signature bytes produced by keystore should be right length");
	
	<DigestItemFor<B> as CompatibleDigestItem>::nimbus_seal(signature)
}

#[async_trait::async_trait]
impl<B, PF, BI, RClient, RBackend, ParaClient, CIDP> ParachainConsensus<B>
	for NimbusConsensus<B, PF, BI, RClient, RBackend, ParaClient, CIDP>
where
	B: BlockT,
	RClient: ProvideRuntimeApi<PBlock> + Send + Sync,
	RClient::Api: ParachainHost<PBlock>,
	RBackend: Backend<PBlock>,
	BI: BlockImport<B> + Send + Sync,
	PF: Environment<B> + Send + Sync,
	PF::Proposer: Proposer<
		B,
		Transaction = BI::Transaction,
		ProofRecording = EnableProofRecording,
		Proof = <EnableProofRecording as ProofRecording>::Proof,
	>,
	ParaClient: ProvideRuntimeApi<B> + Send + Sync,
	// We require the client to provide both runtime apis, but only one will be called
	ParaClient::Api: AuthorFilterAPI<B, NimbusId>,
	ParaClient::Api: NimbusApi<B>,
	CIDP: CreateInherentDataProviders<B, (PHash, PersistedValidationData, NimbusId)>,
{
	async fn produce_candidate(
		&mut self,
		parent: &B::Header,
		relay_parent: PHash,
		validation_data: &PersistedValidationData,
	) -> Option<ParachainCandidate<B>> {
<<<<<<< HEAD
		let maybe_key = if self.skip_prediction {
			first_available_key(&*self.keystore)
=======
		// Design decision: We will check the keystore for any available keys. Then we will iterate
		// those keys until we find one that is eligible. If none are eligible, we skip this slot.
		// If multiple are eligible, we only author with the first one.

		// Get all the available keys
		let available_keys =
			SyncCryptoStore::keys(&*self.keystore, NIMBUS_KEY_ID)
			.expect("keystore should return the keys it has");

		// Print a more helpful message than "not eligible" when there are no keys at all.
		if available_keys.is_empty() {
			warn!(target: LOG_TARGET, "🔏 No Nimbus keys available. We will not be able to author.");
			return None;
>>>>>>> 7d54dc68
		}
		else {
			first_eligible_key::<B, ParaClient>(self.parachain_client.clone(), &*self.keystore, parent, validation_data.relay_parent_number)
		};

<<<<<<< HEAD
=======
		let at = BlockId::Hash(parent.hash());

		// helper function for calling the various runtime apis and versions
		let prediction_helper = |at, nimbus_id: NimbusId, slot: u32, parent| -> bool {

			let has_nimbus_api = self
				.parachain_client
				.runtime_api()
				.has_api::<dyn NimbusApi<B>>(at)
				.expect("should be able to dynamically detect the api");
			
			if has_nimbus_api {
				NimbusApi::can_author(&*self.parachain_client.runtime_api(), at, nimbus_id, slot, parent)
					.expect("NimbusAPI should not return error")
			} else {
				// There are two versions of the author filter, so we do that dynamically also.
				let api_version = self.parachain_client.runtime_api()
					.api_version::<dyn AuthorFilterAPI<B, NimbusId>>(&at)
					.expect("Runtime api access to not error.")
					.expect("Should be able to detect author filter version");

				if api_version >= 2 {
					AuthorFilterAPI::can_author(&*self.parachain_client.runtime_api(), at, nimbus_id, slot, parent)
						.expect("Author API should not return error")
				} else {
					#[allow(deprecated)]
					self.parachain_client.runtime_api().can_author_before_version_2(
						&at,
						nimbus_id,
						slot,
					)
					.expect("Author API version 2 should not return error")
				}
			}
		};

		// Iterate keys until we find an eligible one, or run out of candidates.
		// If we are skipping prediction, then we author withthe first key we find.
		// prediction skipping only really amkes sense when there is a single key in the keystore.
		let maybe_key = available_keys.into_iter().find(|type_public_pair| {

			// If we are not predicting, just return the first one we find.
			self.skip_prediction ||

			// Have to convert to a typed NimbusId to pass to the runtime API. Maybe this is a clue
			// That I should be passing Vec<u8> across the wasm boundary?
			prediction_helper(
				&at,
				NimbusId::from_slice(&type_public_pair.1),
				validation_data.relay_parent_number,
				parent,
			)
		});

		// If there are no eligible keys, print the log, and exit early.
>>>>>>> 7d54dc68
		let type_public_pair = match maybe_key {
			Some(p) => p,
			None => { return None; }
		};

		let proposer_future = self.proposer_factory.lock().init(&parent);

		let proposer = proposer_future
			.await
			.map_err(
				|e| error!(target: LOG_TARGET, error = ?e, "Could not create proposer."),
			)
			.ok()?;

		let inherent_data = self.inherent_data(parent.hash(),&validation_data, relay_parent, NimbusId::from_slice(&type_public_pair.1)).await?;

		let inherent_digests = sp_runtime::generic::Digest {
			logs: vec![
				CompatibleDigestItem::nimbus_pre_digest(NimbusId::from_slice(&type_public_pair.1)),
			]
		};

		let Proposal {
			block,
			storage_changes,
			proof,
		} = proposer
			.propose(
				inherent_data,
				inherent_digests,
				//TODO: Fix this.
				Duration::from_millis(500),
				// Set the block limit to 50% of the maximum PoV size.
				//
				// TODO: If we got benchmarking that includes that encapsulates the proof size,
				// we should be able to use the maximum pov size.
				Some((validation_data.max_pov_size / 2) as usize),
			)
			.await
			.map_err(|e| error!(target: LOG_TARGET, error = ?e, "Proposing failed."))
			.ok()?;

		let (header, extrinsics) = block.clone().deconstruct();

		let sig_digest = seal_header::<B>(&header, &*self.keystore, &type_public_pair);

		let mut block_import_params = BlockImportParams::new(BlockOrigin::Own, header.clone());
		block_import_params.post_digests.push(sig_digest.clone());
		block_import_params.body = Some(extrinsics.clone());
		block_import_params.state_action = sc_consensus::StateAction::ApplyChanges(
			sc_consensus::StorageChanges::Changes(storage_changes)
		);

		// Print the same log line as slots (aura and babe)
		info!(
			"🔖 Sealed block for proposal at {}. Hash now {:?}, previously {:?}.",
			*header.number(),
			block_import_params.post_hash(),
			header.hash(),
		);

		if let Err(err) = self
			.block_import
			.lock()
			.await
			.import_block(block_import_params, Default::default())
			.await
		{
			error!(
				target: LOG_TARGET,
				at = ?parent.hash(),
				error = ?err,
				"Error importing built block.",
			);

			return None;
		}

		// Compute info about the block after the digest is added
		let mut post_header = header.clone();
		post_header.digest_mut().logs.push(sig_digest.clone());
		let post_block = B::new(post_header, extrinsics);

		// Returning the block WITH the seal for distribution around the network.
		Some(ParachainCandidate { block: post_block, proof })
	}
}

/// Paramaters of [`build_relay_chain_consensus`].
///
/// I briefly tried the async keystore approach, but decided to go sync so I can copy
/// code from Aura. Maybe after it is working, Jeremy can help me go async.
pub struct BuildNimbusConsensusParams<PF, BI, RBackend, ParaClient, CIDP> {
	pub para_id: ParaId,
	pub proposer_factory: PF,
	pub create_inherent_data_providers: CIDP,
	pub block_import: BI,
	pub relay_chain_client: polkadot_client::Client,
	pub relay_chain_backend: Arc<RBackend>,
	pub parachain_client: Arc<ParaClient>,
	pub keystore: SyncCryptoStorePtr,
	pub skip_prediction: bool,

}

/// Build the [`NimbusConsensus`].
///
/// Returns a boxed [`ParachainConsensus`].
pub fn build_nimbus_consensus<Block, PF, BI, RBackend, ParaClient, CIDP>(
	BuildNimbusConsensusParams {
		para_id,
		proposer_factory,
		create_inherent_data_providers,
		block_import,
		relay_chain_client,
		relay_chain_backend,
		parachain_client,
		keystore,
		skip_prediction,
	}: BuildNimbusConsensusParams<PF, BI, RBackend, ParaClient, CIDP>,
) -> Box<dyn ParachainConsensus<Block>>
where
	Block: BlockT,
	PF: Environment<Block> + Send + Sync + 'static,
	PF::Proposer: Proposer<
		Block,
		Transaction = BI::Transaction,
		ProofRecording = EnableProofRecording,
		Proof = <EnableProofRecording as ProofRecording>::Proof,
	>,
	BI: BlockImport<Block> + Send + Sync + 'static,
	RBackend: Backend<PBlock> + 'static,
	// Rust bug: https://github.com/rust-lang/rust/issues/24159
	sc_client_api::StateBackendFor<RBackend, PBlock>: sc_client_api::StateBackend<HashFor<PBlock>>,
	ParaClient: ProvideRuntimeApi<Block> + Send + Sync + 'static,
	ParaClient::Api: NimbusApi<Block>,
	ParaClient::Api: AuthorFilterAPI<Block, NimbusId>,
	CIDP: CreateInherentDataProviders<Block, (PHash, PersistedValidationData, NimbusId)> + 'static,
{
	NimbusConsensusBuilder::new(
		para_id,
		proposer_factory,
		block_import,
		create_inherent_data_providers,
		relay_chain_client,
		relay_chain_backend,
		parachain_client,
		keystore,
		skip_prediction,
	)
	.build()
}

/// Nimbus consensus builder.
///
/// Builds a [`NimbusConsensus`] for a parachain. As this requires
/// a concrete relay chain client instance, the builder takes a [`polkadot_client::Client`]
/// that wraps this concrete instanace. By using [`polkadot_client::ExecuteWithClient`]
/// the builder gets access to this concrete instance.
struct NimbusConsensusBuilder<Block, PF, BI, RBackend, ParaClient,CIDP> {
	para_id: ParaId,
	_phantom: PhantomData<Block>,
	proposer_factory: PF,
	create_inherent_data_providers: CIDP,
	block_import: BI,
	relay_chain_backend: Arc<RBackend>,
	relay_chain_client: polkadot_client::Client,
	parachain_client: Arc<ParaClient>,
	keystore: SyncCryptoStorePtr,
	skip_prediction: bool,
}

impl<Block, PF, BI, RBackend, ParaClient, CIDP> NimbusConsensusBuilder<Block, PF, BI, RBackend, ParaClient, CIDP>
where
	Block: BlockT,
	// Rust bug: https://github.com/rust-lang/rust/issues/24159
	sc_client_api::StateBackendFor<RBackend, PBlock>: sc_client_api::StateBackend<HashFor<PBlock>>,
	PF: Environment<Block> + Send + Sync + 'static,
	PF::Proposer: Proposer<
		Block,
		Transaction = BI::Transaction,
		ProofRecording = EnableProofRecording,
		Proof = <EnableProofRecording as ProofRecording>::Proof,
	>,
	BI: BlockImport<Block> + Send + Sync + 'static,
	RBackend: Backend<PBlock> + 'static,
	ParaClient: ProvideRuntimeApi<Block> + Send + Sync + 'static,
	CIDP: CreateInherentDataProviders<Block, (PHash, PersistedValidationData, NimbusId)> + 'static,
{
	/// Create a new instance of the builder.
	fn new(
		para_id: ParaId,
		proposer_factory: PF,
		block_import: BI,
		create_inherent_data_providers: CIDP,
		relay_chain_client: polkadot_client::Client,
		relay_chain_backend: Arc<RBackend>,
		parachain_client: Arc<ParaClient>,
		keystore: SyncCryptoStorePtr,
		skip_prediction: bool,
	) -> Self {
		Self {
			para_id,
			_phantom: PhantomData,
			proposer_factory,
			block_import,
			create_inherent_data_providers,
			relay_chain_backend,
			relay_chain_client,
			parachain_client,
			keystore,
			skip_prediction,
		}
	}

	/// Build the nimbus consensus.
	fn build(self) -> Box<dyn ParachainConsensus<Block>>
	where
		ParaClient::Api: NimbusApi<Block>,
		ParaClient::Api: AuthorFilterAPI<Block, NimbusId>,
	{
		self.relay_chain_client.clone().execute_with(self)
	}
}

impl<Block, PF, BI, RBackend, ParaClient, CIDP> polkadot_client::ExecuteWithClient
	for NimbusConsensusBuilder<Block, PF, BI, RBackend, ParaClient, CIDP>
where
	Block: BlockT,
	// Rust bug: https://github.com/rust-lang/rust/issues/24159
	sc_client_api::StateBackendFor<RBackend, PBlock>: sc_client_api::StateBackend<HashFor<PBlock>>,
	PF: Environment<Block> + Send + Sync + 'static,
	PF::Proposer: Proposer<
		Block,
		Transaction = BI::Transaction,
		ProofRecording = EnableProofRecording,
		Proof = <EnableProofRecording as ProofRecording>::Proof,
	>,
	BI: BlockImport<Block> + Send + Sync + 'static,
	RBackend: Backend<PBlock> + 'static,
	ParaClient: ProvideRuntimeApi<Block> + Send + Sync + 'static,
	ParaClient::Api: NimbusApi<Block>,
	ParaClient::Api: AuthorFilterAPI<Block, NimbusId>,
	CIDP: CreateInherentDataProviders<Block, (PHash, PersistedValidationData, NimbusId)> + 'static,
{
	type Output = Box<dyn ParachainConsensus<Block>>;

	fn execute_with_client<PClient, Api, PBackend>(self, client: Arc<PClient>) -> Self::Output
	where
		<Api as sp_api::ApiExt<PBlock>>::StateBackend: sp_api::StateBackend<HashFor<PBlock>>,
		PBackend: Backend<PBlock>,
		PBackend::State: sp_api::StateBackend<sp_runtime::traits::BlakeTwo256>,
		Api: polkadot_client::RuntimeApiCollection<StateBackend = PBackend::State>,
		PClient: polkadot_client::AbstractClient<PBlock, PBackend, Api = Api> + 'static,
		ParaClient::Api: NimbusApi<Block>,
		ParaClient::Api: AuthorFilterAPI<Block, NimbusId>,
	{
		Box::new(NimbusConsensus::new(
			self.para_id,
			self.proposer_factory,
			self.create_inherent_data_providers,
			self.block_import,
			client.clone(),
			self.relay_chain_backend,
			self.parachain_client,
			self.keystore,
			self.skip_prediction,
		))
	}
}<|MERGE_RESOLUTION|>--- conflicted
+++ resolved
@@ -32,12 +32,8 @@
 use parking_lot::Mutex;
 use polkadot_client::ClientHandle;
 use sc_client_api::Backend;
-<<<<<<< HEAD
 use sp_api::{ProvideRuntimeApi, BlockId, ApiExt};
 use sp_application_crypto::CryptoTypePublicPair;
-=======
-use sp_api::{ProvideRuntimeApi, BlockId, ApiExt as _};
->>>>>>> 7d54dc68
 use sp_consensus::{
 	BlockOrigin, EnableProofRecording, Environment,
 	ProofRecording, Proposal, Proposer,
@@ -49,13 +45,8 @@
 use tracing::error;
 use sp_keystore::{SyncCryptoStorePtr, SyncCryptoStore};
 use sp_core::crypto::Public;
-<<<<<<< HEAD
 use std::convert::TryInto;
-use nimbus_primitives::{AuthorFilterAPI, NIMBUS_KEY_ID, NimbusId, CompatibleDigestItem};
-=======
-use sp_std::convert::TryInto;
-use nimbus_primitives::{AuthorFilterAPI, NimbusApi, NIMBUS_KEY_ID, NimbusId};
->>>>>>> 7d54dc68
+use nimbus_primitives::{AuthorFilterAPI, NIMBUS_KEY_ID, NimbusId, NimbusApi, CompatibleDigestItem};
 mod import_queue;
 mod manual_seal;
 pub use manual_seal::NimbusManualSealConsensusDataProvider;
@@ -312,10 +303,6 @@
 		relay_parent: PHash,
 		validation_data: &PersistedValidationData,
 	) -> Option<ParachainCandidate<B>> {
-<<<<<<< HEAD
-		let maybe_key = if self.skip_prediction {
-			first_available_key(&*self.keystore)
-=======
 		// Design decision: We will check the keystore for any available keys. Then we will iterate
 		// those keys until we find one that is eligible. If none are eligible, we skip this slot.
 		// If multiple are eligible, we only author with the first one.
@@ -329,14 +316,11 @@
 		if available_keys.is_empty() {
 			warn!(target: LOG_TARGET, "🔏 No Nimbus keys available. We will not be able to author.");
 			return None;
->>>>>>> 7d54dc68
 		}
 		else {
 			first_eligible_key::<B, ParaClient>(self.parachain_client.clone(), &*self.keystore, parent, validation_data.relay_parent_number)
 		};
 
-<<<<<<< HEAD
-=======
 		let at = BlockId::Hash(parent.hash());
 
 		// helper function for calling the various runtime apis and versions
@@ -392,7 +376,6 @@
 		});
 
 		// If there are no eligible keys, print the log, and exit early.
->>>>>>> 7d54dc68
 		let type_public_pair = match maybe_key {
 			Some(p) => p,
 			None => { return None; }
